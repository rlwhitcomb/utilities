/*======================*/
/* Calc Version History */
/*======================*/

[
<<<<<<< HEAD
    { version: '3.0.0', date: d'2022-10-19',
      issues: [ 458 ],
      comment: 'Implement multi-threaded "parallel" processing.'
=======
    { version: '2.14.62', date: d'2022-11-01',
      issues: [ 543 ],
      comment: 'Trap and report date/time exceptions.'
    },
    { version: '2.14.60', date: d'2022-11-01',
      issues: [ 544 ],
      comment: 'Respect "-" flag and ":quotestrings" setting in "@j" format.'
    },
    { version: '2.14.59', date: d'2022-10-25',
      issues: [ 534 ],
      comment: 'Error on duplicate constant definition.'
    },
    { version: '2.14.58', date: d'2022-10-24',
      issues: [ 473 ],
      comment: 'Additional flags for "findfiles" function.'
    },
    { version: '2.14.56', date: d'2022-10-21',
      issues: [ 473 ],
      comment: 'Add "findfiles" function.'
    },
    { version: '2.14.55', date: d'2022-10-21',
      issues: [ 470 ],
      comment: 'Optimizations with "dot" ranges in all scenarios.'
>>>>>>> 875ea357
    },
    { version: '2.14.52', date: d'2022-10-17',
      issues: [ 522 ],
      comment: 'Implement "-" format option for "@h", "@t", "@r", and "@e" to omit type and quotes.'
    },
    { version: '2.14.50', date: d'2022-10-12',
      issues: [ 103 ],
      comment: 'Fix equality testing of complex numbers.'
    },
    { version: '2.14.48', date: d'2022-10-08',
      issues: [ 506 ],
      comment: 'New "-ln" and "-lf" options for line separators on output.'
    },
    { version: '2.14.47', date: d'2022-10-08',
      issues: [ 504 ],
      comment: 'Allow single "y" in date format for "toDate" function.'
    },
    { version: '2.14.46', date: d'2022-10-08',
      issues: [ 501 ],
      comment: 'Add "fromBase" function.'
    },
    { version: '2.14.44', date: d'2022-10-08',
      issues: [ 501 ],
      comment: 'Add "tobase" function.'
    },
    { version: '2.14.42', date: d'2022-10-03',
      issues: [ 497 ],
      comment: 'More properly set divide precision for properly large dividends.'
    },
    { version: '2.14.40', date: d'2022-10-03',
      issues: [ 499 ],
      comment: 'Set rational mode for PI values right away (from command line argument).'
    },
    { version: '2.14.38', date: d'2022-09-30',
      issues: [ 288 ],
      comment: 'Provide the best rational approximations of PI up to 26 digits; expand rational PHI values.'
    },
    { version: '2.14.36', date: d'2022-09-30',
      issues: [ 496 ],
      comment: 'Commas in "@w" format are determined by ",_" modifiers and/or "separators" mode.'
    },
    { base: '1.9.32', date: d'2022-09-27',
      issues: [ 491 ],
      comment: 'Correct the setting of Java major version for versions <= 8.'
    },
    { version: '2.14.35', date: d'2022-09-25',
      issues: [ 426 ],
      comment: 'The "ToDate" function with 1, 2, or 3 parameters; additional function name aliases.'
    },
    { base: '1.9.30', date: d'2022-09-21',
      issues: [ 448 ],
      comment: 'Add wildcard support on Tester test command lines.'
    },
    { version: '2.14.30', date: d'2022-09-17',
      issues: [ 485 ],
      comment: '''Add "mod" operator; fix "%" to be consistently "remainder"; implement
\t "floor" and "ceil" for fractions.'''
    },
    { version: '2.14.28', date: d'2022-09-13',
      issues: [ 480 ],
      comment: '''Extend the range of "KB" notation out to the currently defined limits;
\t change "@K" to use long form suffix.'''
    },
    { version: '2.14.26', date: d'2022-09-08',
      issues: [ 475 ],
      comment: 'Add "callers" function.'
    },
    { version: '2.14.25', date: d'2022-08-31',
      issues: [ 471 ],
      comment: 'Allow "-ctrlenter" and "-ctrl" command line options.'
    },
    { version: '2.14.24', date: d'2022-08-31',
      issues: [ 453 ],
      comment: 'Add "FileInfo" predefined function.'
    },
    { version: '2.14.22', date: d'2022-08-29',
      issues: [ 469 ],
      comment: 'The "has" operator will now search objects recursively.'
    },
    { version: '2.14.20', date: d'2022-08-28',
      issues: [ 464 ],
      comment: 'Add "-output", "-error", and "-outcs" options for output redirection.'
    },
    { version: '2.14.15', date: d'2022-08-25',
      issues: [ 465 ],
      comment: 'Implement "delete" and "rename" (file) functions.'
    },
    { version: '2.14.11', date: d'2022-08-25',
      issues: [ 466 ],
      comment: 'Pretty up the return value from "defining" statements, for "eval".'
    },
    { version: '2.14.10', date: d'2022-08-24',
      issues: [ 447 ],
      comment: 'Implement "grads" trig mode.'
    },
    { version: '2.14.8', date: d'2022-08-24',
      issues: [ 454 ],
      comment: 'Add ":colors" directive.'
    },
    { version: '2.14.6', date: d'2022-08-23',
      issues: [ 459 ],
      comment: 'Implement "@@" (to string) operator.'
    },
    { version: '2.14.5', date: d'2022-08-23',
      issues: [ 455 ],
      comment: 'Change the way "chars" and "codes" work for different input values.'
    },
    { version: '2.14.1', date: d'2022-08-23',
      issues: [ 452 ],
      comment: 'Fix bug resulting from "leave" without value returning from function.'
    },
    { version: '2.14.0', date: d'2022-08-19',
      issues: [ 439 ],
      comment: 'Add "next" statement for loop, while, and case.'
    },
    { version: '2.13.58', date: d'2022-08-15',
      issues: [ 440 ],
      comment: 'Implement "has" operator.'
    },
    { version: '2.13.57', date: d'2022-08-09',
      issues: [ 436 ],
      comment: 'Change display of ":vars" and ":predefs" to show "var", "const", or "define".'
    },
    { version: '2.13.56', date: d'2022-08-08',
      issues: [ 432 ],
      comment: 'Add "-text", "-file", and "-filetext"  options.'
    },
    { version: '2.13.55', date: d'2022-07-30',
      issues: [ 390 ],
      comment: 'Allow "case" as an expression.'
    },
    { version: '2.13.54', date: d'2022-07-29',
      issues: [ 402 ],
      comment: 'Add "-requires" (and/or "-base") options to command line.'
    },
    { version: '2.13.52', date: d'2022-07-28',
      issues: [ 429 ],
      comment: 'Make "info.cpu" memory values dynamic; add "usedmemory" value.'
    },
    { version: '2.13.50', date: d'2022-07-24',
      issues: [ 412 ],
      comment: 'Add format specifier for levels to skip on "@j" format.'
    },
    { version: '2.13.46', date: d'2022-07-19',
      issues: [ 417 ],
      comment: 'Throw error on ":include" if the file cannot be found.'
    },
    { version: '2.13.45', date: d'2022-07-19',
      issues: [ 420 ],
      comment: 'Recognize more complex number forms in "complex" function.'
    },
    { version: '2.13.43', date: d'2022-07-14',
      issues: [ 408 ],
      comment: 'Change dummy map key names to legal ones (as in "_nn").'
    },
    { version: '2.13.42', date: d'2022-07-13',
      issues: [ 407 ],
      comment: 'Fix bug not being able to set initial map member using ".member" notation.'
    },
    { version: '2.13.40', date: d'2022-07-11',
      issues: [ 401, 290 ],
      comment: 'Finish bracket block support for all mode directives.'
    },
    { version: '2.13.36', date: d'2022-07-11',
      issues: [ 403 ],
      comment: 'Add raw string support with s"...".'
    },
    { version: '2.13.35', date: d'2022-07-11',
      issues: [ 401 ],
      comment: 'Fix returning the enclosed scope\'s value for bracket blocks on directives.'
    },
    { version: '2.13.32', date: d'2022-07-11',
      issues: [ 404 ],
      comment: 'Fix bug in "@s" formatting of objects, sets, and arrays.'
    },
    { version: '2.13.30', date: d'2022-07-10',
      issues: [ 392 ],
      comment: 'New options and directives to create objects sorted by key.'
    },
    { version: '2.13.20', date: d'2022-07-09',
      issues: [ 397 ],
      comment: 'Add multiline string support with """...""".'
    },
    { version: '2.13.18', date: d'2022-07-08',
      issues: [ 394 ],
      comment: 'Allow end of lines around assignment operators.'
    },
    { version: '2.13.17', date: d'2022-07-07',
      issues: [ 389 ],
      comment: 'The "var" statement doesn\'t require an initial value.'
    },
    { version: '2.13.16', date: d'2022-07-06',
      issues: [ 388 ],
      comment: 'Add "matches" flags to case statement\'s "matches" selector.'
    },
    { version: '2.13.14', date: d'2022-07-06',
      issues: [ 375 ],
      comment: 'Allow more newlines in potentially long logical expressions.'
    },
    { version: '2.13.12', date: d'2022-07-05',
      issues: [ 291 ],
      comment: '''Add optional pattern matching flags to "matches" function;
\t add flag constants to "library".'''
    },
    { version: '2.13.10', date: d'2022-06-29',
      issues: [ 381 ],
      comment: 'Revamp sort completely, and make it work for maps (either key or value).'
    },
    { base: '1.9.23', version: '2.13.6', date: d'2022-06-29',
      issues: [ 380 ],
      comment: 'Increase file size readable as one string.'
    },
    { version: '2.13.6', date: d'2022-06-29',
      issues: [ 383 ],
      comment: 'Display action message for "var" statement.'
    },
    { version: '2.13.5', date: d'2022-06-29',
      issues: [ 384 ],
      comment: 'Disallow the exotic "truth" values such as "T"/"F", "yes"/"no", etc.'
    },
    { version: '2.13.4', date: d'2022-06-27',
      issues: [ 376 ],
      comment: 'New exact case flag for "exists".'
    },
    { version: '2.13.3', date: d'2022-06-25',
      issues: [ 314 ],
      comment: 'Add set difference.'
    },
    { version: '2.13.2', date: d'2022-06-24',
      issues: [ 373 ],
      comment: 'Add "exists" function for files and directories.'
    },
    { version: '2.13.0', date: d'2022-06-22',
      issues: [ 314 ],
      comment: 'Add "set" as a basic type.'
    },
    { version: '2.12.25', date: d'2022-06-20',
      issues: [ 364 ],
      comment: 'Allow ":echo" to output different places.'
    },
    { version: '2.12.22', date: d'2022-06-20',
      issues: [ 365 ],
      comment: 'Actually implement "const" objects and lists.'
    },
    { version: '2.12.21', date: d'2022-06-15',
      issues: [ 191 ],
      comment: 'Change "reverse" to return a new array instead of changing inline.'
    },
    { version: '2.12.19', date: d'2022-06-11',
      issues: [ 365 ],
      comment: 'Mark all predefined objects and arrays as immutable.'
    },
    { version: '2.12.18', date: d'2022-06-11',
      issues: [ 363 ],
      comment: 'Set process exit code on errors in non-REPL mode.'
    },
    { version: '2.12.17', date: d'2022-06-05',
      issues: [ 351 ],
      comment: 'Change display of statement blocks.'
    },
    { version: '2.12.16', date: d'2022-06-04',
      issues: [ 361 ],
      comment: 'Fix a bug referencing an object returned by a function.'
    },
    { version: '2.12.15', date: d'2022-06-01',
      issues: [ 45 ],
      comment: 'Update "read" to read file exactly; implement "write".'
    },
    { base: '1.9.22', version: '2.12.13', date: d'2022-05-31',
      issues: [ 301 ],
      comment: 'Further extend "@w" range out to 10^1_000_000_000.'
    },
    { version: '2.12.12', date: d'2022-05-30',
      issues: [ 301 ],
      comment: 'Extend range of "@w" conversions out to 10^3000 or so.'
    },
    { version: '2.12.10', date: d'2022-05-28',
      issues: [ 344 ],
      comment: 'Quote "env" map keys that aren\'t valid identifiers.'
    },
    { version: '2.12.9', date: d'2022-05-28',
      issues: [ 354 ],
      comment: 'Change "Clear" button text in GUI.'
    },
    { version: '2.12.8', date: d'2022-05-28',
      issues: [ 355 ],
      comment: 'Define "_funcname" constant inside functions.'
    },
    { version: '2.12.7', date: d'2022-05-28',
      issues: [ ],
      comment: 'General refactoring to correct file sizes.'
    },
    { version: '2.12.6', date: d'2022-05-27',
      issues: [ 320 ],
      comment: 'Rework "Transformer"-based functions that use filtering (such as "matches").'
    },
    { version: '2.12.5', date: d'2022-05-26',
      issues: [ 320 ],
      comment: 'Rework "matches" to select fields and elements in compound objects.'
    },
    { version: '2.12.2', date: d'2022-05-26',
      issues: [ 346 ],
      comment: 'Fix problems with "uuid" in Windows Calc GUI.'
    },
    { version: '2.12.1', date: d'2022-05-25',
      issues: [ 349 ],
      comment: 'Fix sort on multi-level arrays and objects.'
    },
    { version: '2.12.0', date: d'2022-05-25',
      issues: [ 348 ],
      comment: 'Add "var" statement; fix errors setting local variables.'
    },
    { version: '2.11.5', date: d'2022-05-23',
      issues: [ 341 ],
      comment: 'Add "~~" operator (convert to number).'
    },
    { base: '1.9.21', date: d'2022-05-23',
      issues: [ ],
      comment: 'Provide a default value on Windows if PATHEXT is not present.'
    },
    { version: '2.11.2', date: d'2022-05-23',
      issues: [ ],
      comment: 'Reword an error message to give more information.'
    },
    { version: '2.11.1', date: d'2022-05-22',
      issues: [ 340 ],
      comment: 'Use new "Which" methods for "exec".'
    },
    { version: '2.11.0', date: d'2022-05-22',
      issues: [ ],
      comment: 'Simplify the grammar to get rid of the slowdown.'
    },
    { version: '2.10.29', date: d'2022-05-21',
      issues: [ 327 ],
      comment: 'Add "unique" function for arrays and strings.'
    },
    { version: '2.10.28', date: d'2022-05-20',
      issues: [ 339 ],
      comment: 'Small tweaks to ensure integers stay integers after math ops.'
    },
    { version: '2.10.27', date: d'2022-05-20',
      issues: [ 334 ],
      comment: 'Changes for "@Q" formatting.'
    },
    { version: '2.10.26', date: d'2022-05-20',
      issues: [ 334 ],
      comment: 'More fixes for "\\" chars in string results.'
    },
    { version: '2.10.25', date: d'2022-05-20',
      issues: [ 315, 334 ],
      comment: '''Fix parsing of strings inside embedded expressions in interpolated strings.
\t Protect against errors using "--" on empty lists.'''
    },
    { version: '2.10.23', date: d'2022-05-18',
      issues: [ 335 ],
      comment: 'Allow "base" as id again.'
    },
    { version: '2.10.22', date: d'2022-05-18',
      issues: [ 315 ],
      comment: 'Fix bug with obj + list or list + obj concatenation.'
    },
    { version: '2.10.21', date: d'2022-05-17',
      issues: [ 333 ],
      comment: 'Reword "non-object" and "non-array" messages.'
    },
    { version: '2.10.20', date: d'2022-05-17',
      issues: [ 334 ],
      comment: 'Fix extra string processing for ":echo".'
    },
    { version: '2.10.19', date: d'2022-05-17',
      issues: [ 323 ],
      comment: 'Add "env" predefined value.'
    },
    { version: '2.10.18', date: d'2022-05-17',
      issues: [ 315 ],
      comment: 'Implement object concatenation.'
    },
    { version: '2.10.16', date: d'2022-05-16',
      issues: [ 328 ],
      comment: 'Implement "-clear" option on command line.'
    },
    { version: '2.10.15', date: d'2022-05-16',
      issues: [ 325 ],
      comment: 'Allow multiple newlines wherever one is allowed.'
    },
    { version: '2.10.14', date: d'2022-05-13',
      issues: [ 320 ],
      comment: 'Rework "replace" to do deep inspection of objects and lists.'
    },
    { version: '2.10.13', date: d'2022-05-13',
      issues: [ 320 ],
      comment: 'Rework the "trim" functions to work with objects and lists.'
    },
    { version: '2.10.12', date: d'2022-05-13',
      issues: [ 320 ],
      comment: 'Internal code changes for "upper" and "lower" operation.'
    },
    { version: '2.10.11', date: d'2022-05-13',
      issues: [ 320 ],
      comment: 'Rework "upper" and "lower" to properly process nested objects and lists.'
    },
    { version: '2.10.10', date: d'2022-05-12',
      issues: [ 321 ],
      comment: 'Allow ":requires" spelling for new directive.'
    },
    { version: '2.10.9', date: d'2022-05-11',
      issues: [ 318 ],
      comment: 'Fix the operation of "upper" and "lower" for objects and lists.'
    },
    { version: '2.10.8', date: d'2022-05-11',
      issues: [ 64 ],
      comment: 'Implement "upper" and "lower" to properly deal with objects and lists.'
    },
    { version: '2.10.7', date: d'2022-05-11',
      issues: [ 316 ],
      comment: 'Implement reverse Elvis ("?!") operator.'
    },
    { version: '2.10.6', date: d'2022-05-10',
      issues: [ 317 ],
      comment: 'Allow "\/" as a valid escape.'
    },
    { version: '2.10.5', date: d'2022-05-10',
      issues: [ 315 ],
      comment: 'Implement "+" on objects and lists.'
    },
    { version: '2.10.5', base: '1.9.15', date: d'2022-05-07',
      issues: [ 292 ],
      comment: 'Clean up debugging messages.'
    },
    { version: '2.10', date: d'2022-05-07',
      issues: [ 292 ],
      comment: 'Add ":require" directive.'
    },
    { version: '2.9.9', date: d'2022-05-06',
      issues: [ 286 ],
      comment: 'Fix "truth" values of empty objects and lists.'
    },
    { version: '2.9.8', date: d'2022-05-06',
      issues: [ 287 ],
      comment: 'Allow "define" and "const" at any block level.'
    },
    { version: '2.9.5', date: d'2022-05-06',
      issues: [ 305 ],
      comment: 'Change "chars" to "codes" and add new "chars" function.'
    },
    { version: '2.9.4', date: d'2022-05-06',
      issues: [ 298 ],
      comment: 'Implement "within" functionality for loops and "in" expressions.'
    },
    { version: '2.9.3', date: d'2022-05-05',
      issues: [ 296 ],
      comment: 'Add "notnull" function.'
    },
    { version: '2.9.2', base: '1.9.10', date: d'2022-05-05',
      issues: [ 300, 307, 308 ],
      comment: 'Allow "@s" for lists and objects; add "<>" (not equal) operator; change color codes (internal).'
    },
    { version: '2.9.0', date: d'2022-05-04',
      issues: [ 68 ],
      comment: 'Help changes for "index" changes; implement "index" for objects; allow negative indices.'
    }
]<|MERGE_RESOLUTION|>--- conflicted
+++ resolved
@@ -3,11 +3,10 @@
 /*======================*/
 
 [
-<<<<<<< HEAD
     { version: '3.0.0', date: d'2022-10-19',
       issues: [ 458 ],
       comment: 'Implement multi-threaded "parallel" processing.'
-=======
+    },
     { version: '2.14.62', date: d'2022-11-01',
       issues: [ 543 ],
       comment: 'Trap and report date/time exceptions.'
@@ -31,7 +30,6 @@
     { version: '2.14.55', date: d'2022-10-21',
       issues: [ 470 ],
       comment: 'Optimizations with "dot" ranges in all scenarios.'
->>>>>>> 875ea357
     },
     { version: '2.14.52', date: d'2022-10-17',
       issues: [ 522 ],
