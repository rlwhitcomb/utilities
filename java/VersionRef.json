--- conflicted
+++ resolved
@@ -3,11 +3,10 @@
 /*======================*/
 
 [
-<<<<<<< HEAD
     { version: '3.0.0', date: d'2022-10-19',
       issues: [ 458 ],
       comment: 'Implement multi-threaded "parallel" processing.'
-=======
+    },
     { version: '2.20.12', date: d'2023-02-21',
       issues: [ 244 ],
       comment: 'Implement formatting of fractions with separators.'
@@ -19,7 +18,6 @@
     { version: '2.20.10', date: d'2023-02-04',
       issues: [ 558 ],
       comment: 'Quaternions to integer powers.'
->>>>>>> 44b7c195
     },
     { version: '2.20.9', date: d'2023-01-25',
       issues: [ 594 ],
