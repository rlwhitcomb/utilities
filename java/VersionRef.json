/*======================*/
/* Calc Version History */
/*======================*/

[
<<<<<<< HEAD
    { version: '3.0.0', date: d'2022-10-19',
      issues: [ 458 ],
      comment: 'Implement multi-threaded "parallel" processing.'
=======
    { version: '2.14.76', date: d'2022-11-10',
      issues: [ 554 ],
      comment: 'Fix incorrect evaluation of default parameter expressions that depend on other parameters.'
    },
    { version: '2.14.74', date: d'2022-11-09',
      issues: [ 550 ],
      comment: '":assert" directive added.'
    },
    { version: '2.14.70', date: d'2022-11-06',
      issues: [ 476 ],
      comment: 'New "readProperties" and "writeProperties" functions.'
>>>>>>> ffc68d7e
    },
    { version: '2.14.63', date: d'2022-11-02',
      issues: [ ],
      comment: 'Add "attributes" to "fileinfo" members.'
    },
    { version: '2.14.62', date: d'2022-11-01',
      issues: [ 543 ],
      comment: 'Trap and report date/time exceptions.'
    },
    { version: '2.14.60', date: d'2022-11-01',
      issues: [ 544 ],
      comment: 'Respect "-" flag and ":quotestrings" setting in "@j" format.'
    },
    { version: '2.14.59', date: d'2022-10-25',
      issues: [ 534 ],
      comment: 'Error on duplicate constant definition.'
    },
    { version: '2.14.58', date: d'2022-10-24',
      issues: [ 473 ],
      comment: 'Additional flags for "findfiles" function.'
    },
    { version: '2.14.56', date: d'2022-10-21',
      issues: [ 473 ],
      comment: 'Add "findfiles" function.'
    },
    { version: '2.14.55', date: d'2022-10-21',
      issues: [ 470 ],
      comment: 'Optimizations with "dot" ranges in all scenarios.'
    },
    { version: '2.14.52', date: d'2022-10-17',
      issues: [ 522 ],
      comment: 'Implement "-" format option for "@h", "@t", "@r", and "@e" to omit type and quotes.'
    },
    { version: '2.14.50', date: d'2022-10-12',
      issues: [ 103 ],
      comment: 'Fix equality testing of complex numbers.'
    },
    { version: '2.14.48', date: d'2022-10-08',
      issues: [ 506 ],
      comment: 'New "-ln" and "-lf" options for line separators on output.'
    },
    { version: '2.14.47', date: d'2022-10-08',
      issues: [ 504 ],
      comment: 'Allow single "y" in date format for "toDate" function.'
    },
    { version: '2.14.46', date: d'2022-10-08',
      issues: [ 501 ],
      comment: 'Add "fromBase" function.'
    },
    { version: '2.14.44', date: d'2022-10-08',
      issues: [ 501 ],
      comment: 'Add "tobase" function.'
    },
    { version: '2.14.42', date: d'2022-10-03',
      issues: [ 497 ],
      comment: 'More properly set divide precision for properly large dividends.'
    },
    { version: '2.14.40', date: d'2022-10-03',
      issues: [ 499 ],
      comment: 'Set rational mode for PI values right away (from command line argument).'
    },
    { version: '2.14.38', date: d'2022-09-30',
      issues: [ 288 ],
      comment: 'Provide the best rational approximations of PI up to 26 digits; expand rational PHI values.'
    },
    { version: '2.14.36', date: d'2022-09-30',
      issues: [ 496 ],
      comment: 'Commas in "@w" format are determined by ",_" modifiers and/or "separators" mode.'
    },
    { base: '1.9.32', date: d'2022-09-27',
      issues: [ 491 ],
      comment: 'Correct the setting of Java major version for versions <= 8.'
    },
    { version: '2.14.35', date: d'2022-09-25',
      issues: [ 426 ],
      comment: 'The "ToDate" function with 1, 2, or 3 parameters; additional function name aliases.'
    },
    { base: '1.9.30', date: d'2022-09-21',
      issues: [ 448 ],
      comment: 'Add wildcard support on Tester test command lines.'
    },
    { version: '2.14.30', date: d'2022-09-17',
      issues: [ 485 ],
      comment: '''Add "mod" operator; fix "%" to be consistently "remainder"; implement
\t "floor" and "ceil" for fractions.'''
    },
    { version: '2.14.28', date: d'2022-09-13',
      issues: [ 480 ],
      comment: '''Extend the range of "KB" notation out to the currently defined limits;
\t change "@K" to use long form suffix.'''
    },
    { version: '2.14.26', date: d'2022-09-08',
      issues: [ 475 ],
      comment: 'Add "callers" function.'
    },
    { version: '2.14.25', date: d'2022-08-31',
      issues: [ 471 ],
      comment: 'Allow "-ctrlenter" and "-ctrl" command line options.'
    },
    { version: '2.14.24', date: d'2022-08-31',
      issues: [ 453 ],
      comment: 'Add "FileInfo" predefined function.'
    },
    { version: '2.14.22', date: d'2022-08-29',
      issues: [ 469 ],
      comment: 'The "has" operator will now search objects recursively.'
    },
    { version: '2.14.20', date: d'2022-08-28',
      issues: [ 464 ],
      comment: 'Add "-output", "-error", and "-outcs" options for output redirection.'
    },
    { version: '2.14.15', date: d'2022-08-25',
      issues: [ 465 ],
      comment: 'Implement "delete" and "rename" (file) functions.'
    },
    { version: '2.14.11', date: d'2022-08-25',
      issues: [ 466 ],
      comment: 'Pretty up the return value from "defining" statements, for "eval".'
    },
    { version: '2.14.10', date: d'2022-08-24',
      issues: [ 447 ],
      comment: 'Implement "grads" trig mode.'
    },
    { version: '2.14.8', date: d'2022-08-24',
      issues: [ 454 ],
      comment: 'Add ":colors" directive.'
    },
    { version: '2.14.6', date: d'2022-08-23',
      issues: [ 459 ],
      comment: 'Implement "@@" (to string) operator.'
    },
    { version: '2.14.5', date: d'2022-08-23',
      issues: [ 455 ],
      comment: 'Change the way "chars" and "codes" work for different input values.'
    },
    { version: '2.14.1', date: d'2022-08-23',
      issues: [ 452 ],
      comment: 'Fix bug resulting from "leave" without value returning from function.'
    },
    { version: '2.14.0', date: d'2022-08-19',
      issues: [ 439 ],
      comment: 'Add "next" statement for loop, while, and case.'
    },
    { version: '2.13.58', date: d'2022-08-15',
      issues: [ 440 ],
      comment: 'Implement "has" operator.'
    },
    { version: '2.13.57', date: d'2022-08-09',
      issues: [ 436 ],
      comment: 'Change display of ":vars" and ":predefs" to show "var", "const", or "define".'
    },
    { version: '2.13.56', date: d'2022-08-08',
      issues: [ 432 ],
      comment: 'Add "-text", "-file", and "-filetext"  options.'
    },
    { version: '2.13.55', date: d'2022-07-30',
      issues: [ 390 ],
      comment: 'Allow "case" as an expression.'
    },
    { version: '2.13.54', date: d'2022-07-29',
      issues: [ 402 ],
      comment: 'Add "-requires" (and/or "-base") options to command line.'
    },
    { version: '2.13.52', date: d'2022-07-28',
      issues: [ 429 ],
      comment: 'Make "info.cpu" memory values dynamic; add "usedmemory" value.'
    },
    { version: '2.13.50', date: d'2022-07-24',
      issues: [ 412 ],
      comment: 'Add format specifier for levels to skip on "@j" format.'
    },
    { version: '2.13.46', date: d'2022-07-19',
      issues: [ 417 ],
      comment: 'Throw error on ":include" if the file cannot be found.'
    },
    { version: '2.13.45', date: d'2022-07-19',
      issues: [ 420 ],
      comment: 'Recognize more complex number forms in "complex" function.'
    },
    { version: '2.13.43', date: d'2022-07-14',
      issues: [ 408 ],
      comment: 'Change dummy map key names to legal ones (as in "_nn").'
    },
    { version: '2.13.42', date: d'2022-07-13',
      issues: [ 407 ],
      comment: 'Fix bug not being able to set initial map member using ".member" notation.'
    },
    { version: '2.13.40', date: d'2022-07-11',
      issues: [ 401, 290 ],
      comment: 'Finish bracket block support for all mode directives.'
    },
    { version: '2.13.36', date: d'2022-07-11',
      issues: [ 403 ],
      comment: 'Add raw string support with s"...".'
    },
    { version: '2.13.35', date: d'2022-07-11',
      issues: [ 401 ],
      comment: 'Fix returning the enclosed scope\'s value for bracket blocks on directives.'
    },
    { version: '2.13.32', date: d'2022-07-11',
      issues: [ 404 ],
      comment: 'Fix bug in "@s" formatting of objects, sets, and arrays.'
    },
    { version: '2.13.30', date: d'2022-07-10',
      issues: [ 392 ],
      comment: 'New options and directives to create objects sorted by key.'
    },
    { version: '2.13.20', date: d'2022-07-09',
      issues: [ 397 ],
      comment: 'Add multiline string support with """...""".'
    },
    { version: '2.13.18', date: d'2022-07-08',
      issues: [ 394 ],
      comment: 'Allow end of lines around assignment operators.'
    },
    { version: '2.13.17', date: d'2022-07-07',
      issues: [ 389 ],
      comment: 'The "var" statement doesn\'t require an initial value.'
    },
    { version: '2.13.16', date: d'2022-07-06',
      issues: [ 388 ],
      comment: 'Add "matches" flags to case statement\'s "matches" selector.'
    },
    { version: '2.13.14', date: d'2022-07-06',
      issues: [ 375 ],
      comment: 'Allow more newlines in potentially long logical expressions.'
    },
    { version: '2.13.12', date: d'2022-07-05',
      issues: [ 291 ],
      comment: '''Add optional pattern matching flags to "matches" function;
\t add flag constants to "library".'''
    },
    { version: '2.13.10', date: d'2022-06-29',
      issues: [ 381 ],
      comment: 'Revamp sort completely, and make it work for maps (either key or value).'
    },
    { base: '1.9.23', version: '2.13.6', date: d'2022-06-29',
      issues: [ 380 ],
      comment: 'Increase file size readable as one string.'
    },
    { version: '2.13.6', date: d'2022-06-29',
      issues: [ 383 ],
      comment: 'Display action message for "var" statement.'
    },
    { version: '2.13.5', date: d'2022-06-29',
      issues: [ 384 ],
      comment: 'Disallow the exotic "truth" values such as "T"/"F", "yes"/"no", etc.'
    },
    { version: '2.13.4', date: d'2022-06-27',
      issues: [ 376 ],
      comment: 'New exact case flag for "exists".'
    },
    { version: '2.13.3', date: d'2022-06-25',
      issues: [ 314 ],
      comment: 'Add set difference.'
    },
    { version: '2.13.2', date: d'2022-06-24',
      issues: [ 373 ],
      comment: 'Add "exists" function for files and directories.'
    },
    { version: '2.13.0', date: d'2022-06-22',
      issues: [ 314 ],
      comment: 'Add "set" as a basic type.'
    },
    { version: '2.12.25', date: d'2022-06-20',
      issues: [ 364 ],
      comment: 'Allow ":echo" to output different places.'
    },
    { version: '2.12.22', date: d'2022-06-20',
      issues: [ 365 ],
      comment: 'Actually implement "const" objects and lists.'
    },
    { version: '2.12.21', date: d'2022-06-15',
      issues: [ 191 ],
      comment: 'Change "reverse" to return a new array instead of changing inline.'
    },
    { version: '2.12.19', date: d'2022-06-11',
      issues: [ 365 ],
      comment: 'Mark all predefined objects and arrays as immutable.'
    },
    { version: '2.12.18', date: d'2022-06-11',
      issues: [ 363 ],
      comment: 'Set process exit code on errors in non-REPL mode.'
    },
    { version: '2.12.17', date: d'2022-06-05',
      issues: [ 351 ],
      comment: 'Change display of statement blocks.'
    },
    { version: '2.12.16', date: d'2022-06-04',
      issues: [ 361 ],
      comment: 'Fix a bug referencing an object returned by a function.'
    },
    { version: '2.12.15', date: d'2022-06-01',
      issues: [ 45 ],
      comment: 'Update "read" to read file exactly; implement "write".'
    },
    { base: '1.9.22', version: '2.12.13', date: d'2022-05-31',
      issues: [ 301 ],
      comment: 'Further extend "@w" range out to 10^1_000_000_000.'
    },
    { version: '2.12.12', date: d'2022-05-30',
      issues: [ 301 ],
      comment: 'Extend range of "@w" conversions out to 10^3000 or so.'
    },
    { version: '2.12.10', date: d'2022-05-28',
      issues: [ 344 ],
      comment: 'Quote "env" map keys that aren\'t valid identifiers.'
    },
    { version: '2.12.9', date: d'2022-05-28',
      issues: [ 354 ],
      comment: 'Change "Clear" button text in GUI.'
    },
    { version: '2.12.8', date: d'2022-05-28',
      issues: [ 355 ],
      comment: 'Define "_funcname" constant inside functions.'
    },
    { version: '2.12.7', date: d'2022-05-28',
      issues: [ ],
      comment: 'General refactoring to correct file sizes.'
    },
    { version: '2.12.6', date: d'2022-05-27',
      issues: [ 320 ],
      comment: 'Rework "Transformer"-based functions that use filtering (such as "matches").'
    },
    { version: '2.12.5', date: d'2022-05-26',
      issues: [ 320 ],
      comment: 'Rework "matches" to select fields and elements in compound objects.'
    },
    { version: '2.12.2', date: d'2022-05-26',
      issues: [ 346 ],
      comment: 'Fix problems with "uuid" in Windows Calc GUI.'
    },
    { version: '2.12.1', date: d'2022-05-25',
      issues: [ 349 ],
      comment: 'Fix sort on multi-level arrays and objects.'
    },
    { version: '2.12.0', date: d'2022-05-25',
      issues: [ 348 ],
      comment: 'Add "var" statement; fix errors setting local variables.'
    },
    { version: '2.11.5', date: d'2022-05-23',
      issues: [ 341 ],
      comment: 'Add "~~" operator (convert to number).'
    },
    { base: '1.9.21', date: d'2022-05-23',
      issues: [ ],
      comment: 'Provide a default value on Windows if PATHEXT is not present.'
    },
    { version: '2.11.2', date: d'2022-05-23',
      issues: [ ],
      comment: 'Reword an error message to give more information.'
    },
    { version: '2.11.1', date: d'2022-05-22',
      issues: [ 340 ],
      comment: 'Use new "Which" methods for "exec".'
    },
    { version: '2.11.0', date: d'2022-05-22',
      issues: [ ],
      comment: 'Simplify the grammar to get rid of the slowdown.'
    },
    { version: '2.10.29', date: d'2022-05-21',
      issues: [ 327 ],
      comment: 'Add "unique" function for arrays and strings.'
    },
    { version: '2.10.28', date: d'2022-05-20',
      issues: [ 339 ],
      comment: 'Small tweaks to ensure integers stay integers after math ops.'
    },
    { version: '2.10.27', date: d'2022-05-20',
      issues: [ 334 ],
      comment: 'Changes for "@Q" formatting.'
    },
    { version: '2.10.26', date: d'2022-05-20',
      issues: [ 334 ],
      comment: 'More fixes for "\\" chars in string results.'
    },
    { version: '2.10.25', date: d'2022-05-20',
      issues: [ 315, 334 ],
      comment: '''Fix parsing of strings inside embedded expressions in interpolated strings.
\t Protect against errors using "--" on empty lists.'''
    },
    { version: '2.10.23', date: d'2022-05-18',
      issues: [ 335 ],
      comment: 'Allow "base" as id again.'
    },
    { version: '2.10.22', date: d'2022-05-18',
      issues: [ 315 ],
      comment: 'Fix bug with obj + list or list + obj concatenation.'
    },
    { version: '2.10.21', date: d'2022-05-17',
      issues: [ 333 ],
      comment: 'Reword "non-object" and "non-array" messages.'
    },
    { version: '2.10.20', date: d'2022-05-17',
      issues: [ 334 ],
      comment: 'Fix extra string processing for ":echo".'
    },
    { version: '2.10.19', date: d'2022-05-17',
      issues: [ 323 ],
      comment: 'Add "env" predefined value.'
    },
    { version: '2.10.18', date: d'2022-05-17',
      issues: [ 315 ],
      comment: 'Implement object concatenation.'
    },
    { version: '2.10.16', date: d'2022-05-16',
      issues: [ 328 ],
      comment: 'Implement "-clear" option on command line.'
    },
    { version: '2.10.15', date: d'2022-05-16',
      issues: [ 325 ],
      comment: 'Allow multiple newlines wherever one is allowed.'
    },
    { version: '2.10.14', date: d'2022-05-13',
      issues: [ 320 ],
      comment: 'Rework "replace" to do deep inspection of objects and lists.'
    },
    { version: '2.10.13', date: d'2022-05-13',
      issues: [ 320 ],
      comment: 'Rework the "trim" functions to work with objects and lists.'
    },
    { version: '2.10.12', date: d'2022-05-13',
      issues: [ 320 ],
      comment: 'Internal code changes for "upper" and "lower" operation.'
    },
    { version: '2.10.11', date: d'2022-05-13',
      issues: [ 320 ],
      comment: 'Rework "upper" and "lower" to properly process nested objects and lists.'
    },
    { version: '2.10.10', date: d'2022-05-12',
      issues: [ 321 ],
      comment: 'Allow ":requires" spelling for new directive.'
    },
    { version: '2.10.9', date: d'2022-05-11',
      issues: [ 318 ],
      comment: 'Fix the operation of "upper" and "lower" for objects and lists.'
    },
    { version: '2.10.8', date: d'2022-05-11',
      issues: [ 64 ],
      comment: 'Implement "upper" and "lower" to properly deal with objects and lists.'
    },
    { version: '2.10.7', date: d'2022-05-11',
      issues: [ 316 ],
      comment: 'Implement reverse Elvis ("?!") operator.'
    },
    { version: '2.10.6', date: d'2022-05-10',
      issues: [ 317 ],
      comment: 'Allow "\/" as a valid escape.'
    },
    { version: '2.10.5', date: d'2022-05-10',
      issues: [ 315 ],
      comment: 'Implement "+" on objects and lists.'
    },
    { version: '2.10.5', base: '1.9.15', date: d'2022-05-07',
      issues: [ 292 ],
      comment: 'Clean up debugging messages.'
    },
    { version: '2.10', date: d'2022-05-07',
      issues: [ 292 ],
      comment: 'Add ":require" directive.'
    },
    { version: '2.9.9', date: d'2022-05-06',
      issues: [ 286 ],
      comment: 'Fix "truth" values of empty objects and lists.'
    },
    { version: '2.9.8', date: d'2022-05-06',
      issues: [ 287 ],
      comment: 'Allow "define" and "const" at any block level.'
    },
    { version: '2.9.5', date: d'2022-05-06',
      issues: [ 305 ],
      comment: 'Change "chars" to "codes" and add new "chars" function.'
    },
    { version: '2.9.4', date: d'2022-05-06',
      issues: [ 298 ],
      comment: 'Implement "within" functionality for loops and "in" expressions.'
    },
    { version: '2.9.3', date: d'2022-05-05',
      issues: [ 296 ],
      comment: 'Add "notnull" function.'
    },
    { version: '2.9.2', base: '1.9.10', date: d'2022-05-05',
      issues: [ 300, 307, 308 ],
      comment: 'Allow "@s" for lists and objects; add "<>" (not equal) operator; change color codes (internal).'
    },
    { version: '2.9.0', date: d'2022-05-04',
      issues: [ 68 ],
      comment: 'Help changes for "index" changes; implement "index" for objects; allow negative indices.'
    }
]<|MERGE_RESOLUTION|>--- conflicted
+++ resolved
@@ -3,11 +3,10 @@
 /*======================*/
 
 [
-<<<<<<< HEAD
     { version: '3.0.0', date: d'2022-10-19',
       issues: [ 458 ],
       comment: 'Implement multi-threaded "parallel" processing.'
-=======
+    },
     { version: '2.14.76', date: d'2022-11-10',
       issues: [ 554 ],
       comment: 'Fix incorrect evaluation of default parameter expressions that depend on other parameters.'
@@ -19,7 +18,6 @@
     { version: '2.14.70', date: d'2022-11-06',
       issues: [ 476 ],
       comment: 'New "readProperties" and "writeProperties" functions.'
->>>>>>> ffc68d7e
     },
     { version: '2.14.63', date: d'2022-11-02',
       issues: [ ],
