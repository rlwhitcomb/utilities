--- conflicted
+++ resolved
@@ -3,11 +3,10 @@
 /*======================*/
 
 [
-<<<<<<< HEAD
-    { version: '3.0.0', date: d'2022-08-26',
+    { version: '3.0.0', date: d'2022-10-19',
       issues: [ 458 ],
       comment: 'Implement multi-threaded "parallel" processing.'
-=======
+    },
     { version: '2.14.52', date: d'2022-10-17',
       issues: [ 522 ],
       comment: 'Implement "-" format option for "@h", "@t", "@r", and "@e" to omit type and quotes.'
@@ -47,7 +46,6 @@
     { version: '2.14.36', date: d'2022-09-30',
       issues: [ 496 ],
       comment: 'Commas in "@w" format are determined by ",_" modifiers and/or "separators" mode.'
->>>>>>> ce31e32e
     },
     { base: '1.9.32', date: d'2022-09-27',
       issues: [ 491 ],
