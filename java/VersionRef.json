/*======================*/
/* Calc Version History */
/*======================*/

[
<<<<<<< HEAD
    { version: '3.0.0', date: d'2022-10-19',
      issues: [ 458 ],
      comment: 'Implement multi-threaded "parallel" processing.'
=======
    { version: '2.20.9', date: d'2023-01-25',
      issues: [ 594 ],
      comment: 'More bit operators; bit ops on boolean values produce booleans.'
>>>>>>> c41fd836
    },
    { version: '2.20.8', date: d'2023-01-11',
      issues: [ 558 ],
      comment: 'More quaternion support, including "j" and "k" constants.'
    },
    { version: '2.20.7', date: d'2023-01-10',
      issues: [ 103 ],
      comment: 'Extended precision complex square root.'
    },
    { version: '2.20.5', date: d'2023-01-05',
      issues: [ 558 ],
      comment: 'Basic quaternion arithmetic (+, -, *, /).'
    },
    { version: '2.20.0', date: d'2022-12-31',
      issues: [ 558 ],
      comment: 'Introduce quaternion support.'
    },
    { version: '2.17.4', date: d'2022-12-25',
      issues: [ 83 ],
      comment: 'More Unicode aliases for several built-in values and functions.'
    },
    { version: '2.17.3', date: d'2022-12-24',
      issues: [ 441 ],
      comment: 'Implement "is" operator as convenience for "typeof".'
    },
    { version: '2.17.2', date: d'2022-12-22',
      issues: [ 79 ],
      comment: 'Improve random number distribution.'
    },
    { version: '2.17.1', date: d'2022-12-22',
      issues: [ 559 ],
      comment: 'Tweaks for rational complex numbers.'
    },
    { version: '2.17.0', date: d'2022-12-19',
      issues: [ 559 ],
      comment: 'Rational mode for complex numbers.'
    },
    { version: '2.16.2', date: d'2022-12-19',
      issues: [ 588 ],
      comment: 'New case selector with combined compare operations.'
    },
    { version: '2.16.1', date: d'2022-12-19',
      issues: [ 79 ],
      comment: 'Update the "random" algorithm to have better distribution of values.'
    },
    { version: '2.16.0', date: d'2022-12-17',
      issues: [ 572 ],
      comment: 'Change quoted object members to be the same as unquoted.'
    },
    { version: '2.15.5', date: d'2022-12-13',
      issues: [ 582 ],
      comment: 'Add supported file extensions of ".clc" and ".xpr" also.'
    },
    { version: '2.15.4', date: d'2022-12-13',
      issues: [ 580 ],
      comment: 'Fix bug with "sumof" over integer range.'
    },
    { version: '2.15.3', date: d'2022-12-12',
      issues: [ 577 ],
      comment: 'Update "cg" and "``" wrappers.'
    },
    { version: '2.15.2', date: d'2022-12-06',
      issues: [ 573 ],
      comment: 'Fix quoting of literal patterns for "scan".'
    },
    { version: '2.15.1', date: d'2022-12-06',
      issues: [ 573 ],
      comment: 'Fix some "scan" format bugs.'
    },
    { version: '2.15.0', date: d'2022-12-05',
      issues: [ 573 ],
      comment: '"scan" function for parsing data.'
    },
    { version: '2.14.83', date: d'2022-12-02',
      issues: [ 564 ],
      comment: 'Allow "@Q" to expose the color codes.'
    },
    { version: '2.14.82', date: d'2022-11-30',
      issues: [ 566 ],
      comment: 'Allow multiple declarations on "const" and "var".'
    },
    { version: '2.14.80', date: d'2022-11-29',
      issues: [ 567 ],
      comment: 'Add descending option to "sort".'
    },
    { version: '2.14.79', date: d'2022-11-29',
      issues: [ 564 ],
      comment: 'Add "color" function.'
    },
    { version: '2.14.78', date: d'2022-11-28',
      issues: [ 557 ],
      comment: 'Respect "-nocolors" flag with color constants inside ":echo".'
    },
    { version: '2.14.77', date: d'2022-11-11',
      issues: [ 420 ],
      comment: 'Fix recognition of "1-i" forms for "complex" function.'
    },
    { version: '2.14.76', date: d'2022-11-10',
      issues: [ 554 ],
      comment: 'Fix incorrect evaluation of default parameter expressions that depend on other parameters.'
    },
    { version: '2.14.74', date: d'2022-11-09',
      issues: [ 550 ],
      comment: '":assert" directive added.'
    },
    { version: '2.14.70', date: d'2022-11-06',
      issues: [ 476 ],
      comment: 'New "readProperties" and "writeProperties" functions.'
    },
    { version: '2.14.63', date: d'2022-11-02',
      issues: [ ],
      comment: 'Add "attributes" to "fileinfo" members.'
    },
    { version: '2.14.62', date: d'2022-11-01',
      issues: [ 543 ],
      comment: 'Trap and report date/time exceptions.'
    },
    { version: '2.14.60', date: d'2022-11-01',
      issues: [ 544 ],
      comment: 'Respect "-" flag and ":quotestrings" setting in "@j" format.'
    },
    { version: '2.14.59', date: d'2022-10-25',
      issues: [ 534 ],
      comment: 'Error on duplicate constant definition.'
    },
    { version: '2.14.58', date: d'2022-10-24',
      issues: [ 473 ],
      comment: 'Additional flags for "findfiles" function.'
    },
    { version: '2.14.56', date: d'2022-10-21',
      issues: [ 473 ],
      comment: 'Add "findfiles" function.'
    },
    { version: '2.14.55', date: d'2022-10-21',
      issues: [ 470 ],
      comment: 'Optimizations with "dot" ranges in all scenarios.'
    },
    { version: '2.14.52', date: d'2022-10-17',
      issues: [ 522 ],
      comment: 'Implement "-" format option for "@h", "@t", "@r", and "@e" to omit type and quotes.'
    },
    { version: '2.14.50', date: d'2022-10-12',
      issues: [ 103 ],
      comment: 'Fix equality testing of complex numbers.'
    },
    { version: '2.14.48', date: d'2022-10-08',
      issues: [ 506 ],
      comment: 'New "-ln" and "-lf" options for line separators on output.'
    },
    { version: '2.14.47', date: d'2022-10-08',
      issues: [ 504 ],
      comment: 'Allow single "y" in date format for "toDate" function.'
    },
    { version: '2.14.46', date: d'2022-10-08',
      issues: [ 501 ],
      comment: 'Add "fromBase" function.'
    },
    { version: '2.14.44', date: d'2022-10-08',
      issues: [ 501 ],
      comment: 'Add "tobase" function.'
    },
    { version: '2.14.42', date: d'2022-10-03',
      issues: [ 497 ],
      comment: 'More properly set divide precision for properly large dividends.'
    },
    { version: '2.14.40', date: d'2022-10-03',
      issues: [ 499 ],
      comment: 'Set rational mode for PI values right away (from command line argument).'
    },
    { version: '2.14.38', date: d'2022-09-30',
      issues: [ 288 ],
      comment: 'Provide the best rational approximations of PI up to 26 digits; expand rational PHI values.'
    },
    { version: '2.14.36', date: d'2022-09-30',
      issues: [ 496 ],
      comment: 'Commas in "@w" format are determined by ",_" modifiers and/or "separators" mode.'
    },
    { base: '1.9.32', date: d'2022-09-27',
      issues: [ 491 ],
      comment: 'Correct the setting of Java major version for versions <= 8.'
    },
    { version: '2.14.35', date: d'2022-09-25',
      issues: [ 426 ],
      comment: 'The "ToDate" function with 1, 2, or 3 parameters; additional function name aliases.'
    },
    { base: '1.9.30', date: d'2022-09-21',
      issues: [ 448 ],
      comment: 'Add wildcard support on Tester test command lines.'
    },
    { version: '2.14.30', date: d'2022-09-17',
      issues: [ 485 ],
      comment: '''Add "mod" operator; fix "%" to be consistently "remainder"; implement
\t "floor" and "ceil" for fractions.'''
    },
    { version: '2.14.28', date: d'2022-09-13',
      issues: [ 480 ],
      comment: '''Extend the range of "KB" notation out to the currently defined limits;
\t change "@K" to use long form suffix.'''
    },
    { version: '2.14.26', date: d'2022-09-08',
      issues: [ 475 ],
      comment: 'Add "callers" function.'
    },
    { version: '2.14.25', date: d'2022-08-31',
      issues: [ 471 ],
      comment: 'Allow "-ctrlenter" and "-ctrl" command line options.'
    },
    { version: '2.14.24', date: d'2022-08-31',
      issues: [ 453 ],
      comment: 'Add "FileInfo" predefined function.'
    },
    { version: '2.14.22', date: d'2022-08-29',
      issues: [ 469 ],
      comment: 'The "has" operator will now search objects recursively.'
    },
    { version: '2.14.20', date: d'2022-08-28',
      issues: [ 464 ],
      comment: 'Add "-output", "-error", and "-outcs" options for output redirection.'
    },
    { version: '2.14.15', date: d'2022-08-25',
      issues: [ 465 ],
      comment: 'Implement "delete" and "rename" (file) functions.'
    },
    { version: '2.14.11', date: d'2022-08-25',
      issues: [ 466 ],
      comment: 'Pretty up the return value from "defining" statements, for "eval".'
    },
    { version: '2.14.10', date: d'2022-08-24',
      issues: [ 447 ],
      comment: 'Implement "grads" trig mode.'
    },
    { version: '2.14.8', date: d'2022-08-24',
      issues: [ 454 ],
      comment: 'Add ":colors" directive.'
    },
    { version: '2.14.6', date: d'2022-08-23',
      issues: [ 459 ],
      comment: 'Implement "@@" (to string) operator.'
    },
    { version: '2.14.5', date: d'2022-08-23',
      issues: [ 455 ],
      comment: 'Change the way "chars" and "codes" work for different input values.'
    },
    { version: '2.14.1', date: d'2022-08-23',
      issues: [ 452 ],
      comment: 'Fix bug resulting from "leave" without value returning from function.'
    },
    { version: '2.14.0', date: d'2022-08-19',
      issues: [ 439 ],
      comment: 'Add "next" statement for loop, while, and case.'
    },
    { version: '2.13.58', date: d'2022-08-15',
      issues: [ 440 ],
      comment: 'Implement "has" operator.'
    },
    { version: '2.13.57', date: d'2022-08-09',
      issues: [ 436 ],
      comment: 'Change display of ":vars" and ":predefs" to show "var", "const", or "define".'
    },
    { version: '2.13.56', date: d'2022-08-08',
      issues: [ 432 ],
      comment: 'Add "-text", "-file", and "-filetext"  options.'
    },
    { version: '2.13.55', date: d'2022-07-30',
      issues: [ 390 ],
      comment: 'Allow "case" as an expression.'
    },
    { version: '2.13.54', date: d'2022-07-29',
      issues: [ 402 ],
      comment: 'Add "-requires" (and/or "-base") options to command line.'
    },
    { version: '2.13.52', date: d'2022-07-28',
      issues: [ 429 ],
      comment: 'Make "info.cpu" memory values dynamic; add "usedmemory" value.'
    },
    { version: '2.13.50', date: d'2022-07-24',
      issues: [ 412 ],
      comment: 'Add format specifier for levels to skip on "@j" format.'
    },
    { version: '2.13.46', date: d'2022-07-19',
      issues: [ 417 ],
      comment: 'Throw error on ":include" if the file cannot be found.'
    },
    { version: '2.13.45', date: d'2022-07-19',
      issues: [ 420 ],
      comment: 'Recognize more complex number forms in "complex" function.'
    },
    { version: '2.13.43', date: d'2022-07-14',
      issues: [ 408 ],
      comment: 'Change dummy map key names to legal ones (as in "_nn").'
    },
    { version: '2.13.42', date: d'2022-07-13',
      issues: [ 407 ],
      comment: 'Fix bug not being able to set initial map member using ".member" notation.'
    },
    { version: '2.13.40', date: d'2022-07-11',
      issues: [ 401, 290 ],
      comment: 'Finish bracket block support for all mode directives.'
    },
    { version: '2.13.36', date: d'2022-07-11',
      issues: [ 403 ],
      comment: 'Add raw string support with s"...".'
    },
    { version: '2.13.35', date: d'2022-07-11',
      issues: [ 401 ],
      comment: 'Fix returning the enclosed scope\'s value for bracket blocks on directives.'
    },
    { version: '2.13.32', date: d'2022-07-11',
      issues: [ 404 ],
      comment: 'Fix bug in "@s" formatting of objects, sets, and arrays.'
    },
    { version: '2.13.30', date: d'2022-07-10',
      issues: [ 392 ],
      comment: 'New options and directives to create objects sorted by key.'
    },
    { version: '2.13.20', date: d'2022-07-09',
      issues: [ 397 ],
      comment: 'Add multiline string support with """...""".'
    },
    { version: '2.13.18', date: d'2022-07-08',
      issues: [ 394 ],
      comment: 'Allow end of lines around assignment operators.'
    },
    { version: '2.13.17', date: d'2022-07-07',
      issues: [ 389 ],
      comment: 'The "var" statement doesn\'t require an initial value.'
    },
    { version: '2.13.16', date: d'2022-07-06',
      issues: [ 388 ],
      comment: 'Add "matches" flags to case statement\'s "matches" selector.'
    },
    { version: '2.13.14', date: d'2022-07-06',
      issues: [ 375 ],
      comment: 'Allow more newlines in potentially long logical expressions.'
    },
    { version: '2.13.12', date: d'2022-07-05',
      issues: [ 291 ],
      comment: '''Add optional pattern matching flags to "matches" function;
\t add flag constants to "library".'''
    },
    { version: '2.13.10', date: d'2022-06-29',
      issues: [ 381 ],
      comment: 'Revamp sort completely, and make it work for maps (either key or value).'
    },
    { base: '1.9.23', version: '2.13.6', date: d'2022-06-29',
      issues: [ 380 ],
      comment: 'Increase file size readable as one string.'
    },
    { version: '2.13.6', date: d'2022-06-29',
      issues: [ 383 ],
      comment: 'Display action message for "var" statement.'
    },
    { version: '2.13.5', date: d'2022-06-29',
      issues: [ 384 ],
      comment: 'Disallow the exotic "truth" values such as "T"/"F", "yes"/"no", etc.'
    },
    { version: '2.13.4', date: d'2022-06-27',
      issues: [ 376 ],
      comment: 'New exact case flag for "exists".'
    },
    { version: '2.13.3', date: d'2022-06-25',
      issues: [ 314 ],
      comment: 'Add set difference.'
    },
    { version: '2.13.2', date: d'2022-06-24',
      issues: [ 373 ],
      comment: 'Add "exists" function for files and directories.'
    },
    { version: '2.13.0', date: d'2022-06-22',
      issues: [ 314 ],
      comment: 'Add "set" as a basic type.'
    },
    { version: '2.12.25', date: d'2022-06-20',
      issues: [ 364 ],
      comment: 'Allow ":echo" to output different places.'
    },
    { version: '2.12.22', date: d'2022-06-20',
      issues: [ 365 ],
      comment: 'Actually implement "const" objects and lists.'
    },
    { version: '2.12.21', date: d'2022-06-15',
      issues: [ 191 ],
      comment: 'Change "reverse" to return a new array instead of changing inline.'
    },
    { version: '2.12.19', date: d'2022-06-11',
      issues: [ 365 ],
      comment: 'Mark all predefined objects and arrays as immutable.'
    },
    { version: '2.12.18', date: d'2022-06-11',
      issues: [ 363 ],
      comment: 'Set process exit code on errors in non-REPL mode.'
    },
    { version: '2.12.17', date: d'2022-06-05',
      issues: [ 351 ],
      comment: 'Change display of statement blocks.'
    },
    { version: '2.12.16', date: d'2022-06-04',
      issues: [ 361 ],
      comment: 'Fix a bug referencing an object returned by a function.'
    },
    { version: '2.12.15', date: d'2022-06-01',
      issues: [ 45 ],
      comment: 'Update "read" to read file exactly; implement "write".'
    },
    { base: '1.9.22', version: '2.12.13', date: d'2022-05-31',
      issues: [ 301 ],
      comment: 'Further extend "@w" range out to 10^1_000_000_000.'
    },
    { version: '2.12.12', date: d'2022-05-30',
      issues: [ 301 ],
      comment: 'Extend range of "@w" conversions out to 10^3000 or so.'
    },
    { version: '2.12.10', date: d'2022-05-28',
      issues: [ 344 ],
      comment: 'Quote "env" map keys that aren\'t valid identifiers.'
    },
    { version: '2.12.9', date: d'2022-05-28',
      issues: [ 354 ],
      comment: 'Change "Clear" button text in GUI.'
    },
    { version: '2.12.8', date: d'2022-05-28',
      issues: [ 355 ],
      comment: 'Define "_funcname" constant inside functions.'
    },
    { version: '2.12.7', date: d'2022-05-28',
      issues: [ ],
      comment: 'General refactoring to correct file sizes.'
    },
    { version: '2.12.6', date: d'2022-05-27',
      issues: [ 320 ],
      comment: 'Rework "Transformer"-based functions that use filtering (such as "matches").'
    },
    { version: '2.12.5', date: d'2022-05-26',
      issues: [ 320 ],
      comment: 'Rework "matches" to select fields and elements in compound objects.'
    },
    { version: '2.12.2', date: d'2022-05-26',
      issues: [ 346 ],
      comment: 'Fix problems with "uuid" in Windows Calc GUI.'
    },
    { version: '2.12.1', date: d'2022-05-25',
      issues: [ 349 ],
      comment: 'Fix sort on multi-level arrays and objects.'
    },
    { version: '2.12.0', date: d'2022-05-25',
      issues: [ 348 ],
      comment: 'Add "var" statement; fix errors setting local variables.'
    },
    { version: '2.11.5', date: d'2022-05-23',
      issues: [ 341 ],
      comment: 'Add "~~" operator (convert to number).'
    },
    { base: '1.9.21', date: d'2022-05-23',
      issues: [ ],
      comment: 'Provide a default value on Windows if PATHEXT is not present.'
    },
    { version: '2.11.2', date: d'2022-05-23',
      issues: [ ],
      comment: 'Reword an error message to give more information.'
    },
    { version: '2.11.1', date: d'2022-05-22',
      issues: [ 340 ],
      comment: 'Use new "Which" methods for "exec".'
    },
    { version: '2.11.0', date: d'2022-05-22',
      issues: [ ],
      comment: 'Simplify the grammar to get rid of the slowdown.'
    },
    { version: '2.10.29', date: d'2022-05-21',
      issues: [ 327 ],
      comment: 'Add "unique" function for arrays and strings.'
    },
    { version: '2.10.28', date: d'2022-05-20',
      issues: [ 339 ],
      comment: 'Small tweaks to ensure integers stay integers after math ops.'
    },
    { version: '2.10.27', date: d'2022-05-20',
      issues: [ 334 ],
      comment: 'Changes for "@Q" formatting.'
    },
    { version: '2.10.26', date: d'2022-05-20',
      issues: [ 334 ],
      comment: 'More fixes for "\\" chars in string results.'
    },
    { version: '2.10.25', date: d'2022-05-20',
      issues: [ 315, 334 ],
      comment: '''Fix parsing of strings inside embedded expressions in interpolated strings.
\t Protect against errors using "--" on empty lists.'''
    },
    { version: '2.10.23', date: d'2022-05-18',
      issues: [ 335 ],
      comment: 'Allow "base" as id again.'
    },
    { version: '2.10.22', date: d'2022-05-18',
      issues: [ 315 ],
      comment: 'Fix bug with obj + list or list + obj concatenation.'
    },
    { version: '2.10.21', date: d'2022-05-17',
      issues: [ 333 ],
      comment: 'Reword "non-object" and "non-array" messages.'
    },
    { version: '2.10.20', date: d'2022-05-17',
      issues: [ 334 ],
      comment: 'Fix extra string processing for ":echo".'
    },
    { version: '2.10.19', date: d'2022-05-17',
      issues: [ 323 ],
      comment: 'Add "env" predefined value.'
    },
    { version: '2.10.18', date: d'2022-05-17',
      issues: [ 315 ],
      comment: 'Implement object concatenation.'
    },
    { version: '2.10.16', date: d'2022-05-16',
      issues: [ 328 ],
      comment: 'Implement "-clear" option on command line.'
    },
    { version: '2.10.15', date: d'2022-05-16',
      issues: [ 325 ],
      comment: 'Allow multiple newlines wherever one is allowed.'
    },
    { version: '2.10.14', date: d'2022-05-13',
      issues: [ 320 ],
      comment: 'Rework "replace" to do deep inspection of objects and lists.'
    },
    { version: '2.10.13', date: d'2022-05-13',
      issues: [ 320 ],
      comment: 'Rework the "trim" functions to work with objects and lists.'
    },
    { version: '2.10.12', date: d'2022-05-13',
      issues: [ 320 ],
      comment: 'Internal code changes for "upper" and "lower" operation.'
    },
    { version: '2.10.11', date: d'2022-05-13',
      issues: [ 320 ],
      comment: 'Rework "upper" and "lower" to properly process nested objects and lists.'
    },
    { version: '2.10.10', date: d'2022-05-12',
      issues: [ 321 ],
      comment: 'Allow ":requires" spelling for new directive.'
    },
    { version: '2.10.9', date: d'2022-05-11',
      issues: [ 318 ],
      comment: 'Fix the operation of "upper" and "lower" for objects and lists.'
    },
    { version: '2.10.8', date: d'2022-05-11',
      issues: [ 64 ],
      comment: 'Implement "upper" and "lower" to properly deal with objects and lists.'
    },
    { version: '2.10.7', date: d'2022-05-11',
      issues: [ 316 ],
      comment: 'Implement reverse Elvis ("?!") operator.'
    },
    { version: '2.10.6', date: d'2022-05-10',
      issues: [ 317 ],
      comment: 'Allow "\/" as a valid escape.'
    },
    { version: '2.10.5', date: d'2022-05-10',
      issues: [ 315 ],
      comment: 'Implement "+" on objects and lists.'
    },
    { version: '2.10.5', base: '1.9.15', date: d'2022-05-07',
      issues: [ 292 ],
      comment: 'Clean up debugging messages.'
    },
    { version: '2.10', date: d'2022-05-07',
      issues: [ 292 ],
      comment: 'Add ":require" directive.'
    },
    { version: '2.9.9', date: d'2022-05-06',
      issues: [ 286 ],
      comment: 'Fix "truth" values of empty objects and lists.'
    },
    { version: '2.9.8', date: d'2022-05-06',
      issues: [ 287 ],
      comment: 'Allow "define" and "const" at any block level.'
    },
    { version: '2.9.5', date: d'2022-05-06',
      issues: [ 305 ],
      comment: 'Change "chars" to "codes" and add new "chars" function.'
    },
    { version: '2.9.4', date: d'2022-05-06',
      issues: [ 298 ],
      comment: 'Implement "within" functionality for loops and "in" expressions.'
    },
    { version: '2.9.3', date: d'2022-05-05',
      issues: [ 296 ],
      comment: 'Add "notnull" function.'
    },
    { version: '2.9.2', base: '1.9.10', date: d'2022-05-05',
      issues: [ 300, 307, 308 ],
      comment: 'Allow "@s" for lists and objects; add "<>" (not equal) operator; change color codes (internal).'
    },
    { version: '2.9.0', date: d'2022-05-04',
      issues: [ 68 ],
      comment: 'Help changes for "index" changes; implement "index" for objects; allow negative indices.'
    }
]<|MERGE_RESOLUTION|>--- conflicted
+++ resolved
@@ -3,15 +3,13 @@
 /*======================*/
 
 [
-<<<<<<< HEAD
     { version: '3.0.0', date: d'2022-10-19',
       issues: [ 458 ],
       comment: 'Implement multi-threaded "parallel" processing.'
-=======
+    },
     { version: '2.20.9', date: d'2023-01-25',
       issues: [ 594 ],
       comment: 'More bit operators; bit ops on boolean values produce booleans.'
->>>>>>> c41fd836
     },
     { version: '2.20.8', date: d'2023-01-11',
       issues: [ 558 ],
