--- conflicted
+++ resolved
@@ -3,11 +3,10 @@
 /*======================*/
 
 [
-<<<<<<< HEAD
     { version: '3.0.0', date: d'2022-10-19',
       issues: [ 458 ],
       comment: 'Implement multi-threaded "parallel" processing.'
-=======
+    },
     { version: '2.15.2', date: d'2022-12-06',
       issues: [ 573 ],
       comment: 'Fix quoting of literal patterns for "scan".'
@@ -43,7 +42,6 @@
     { version: '2.14.77', date: d'2022-11-11',
       issues: [ 420 ],
       comment: 'Fix recognition of "1-i" forms for "complex" function.'
->>>>>>> af2d2554
     },
     { version: '2.14.76', date: d'2022-11-10',
       issues: [ 554 ],
