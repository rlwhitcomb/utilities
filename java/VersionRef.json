--- conflicted
+++ resolved
@@ -3,15 +3,13 @@
 /*======================*/
 
 [
-<<<<<<< HEAD
     { version: '3.0.0', date: d'2022-10-19',
       issues: [ 458 ],
       comment: 'Implement multi-threaded "parallel" processing.'
-=======
+    },
     { version: '2.14.63', date: d'2022-11-02',
       issues: [ ],
       comment: 'Add "attributes" to "fileinfo" members.'
->>>>>>> 26c162c5
     },
     { version: '2.14.62', date: d'2022-11-01',
       issues: [ 543 ],
