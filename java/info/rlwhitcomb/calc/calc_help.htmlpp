--- conflicted
+++ resolved
@@ -71,14 +71,19 @@
    margin-right: auto;
    border-spacing: 0;
    border: none;
-   table-layout: fixed;
-}
-
-.innertable tr,
+}
+
+.innertable tr {
+   padding: 4px;
+   border-spacing: 20;
+   border: none;
+}
+
 .innertable th,
 .innertable td {
    padding: 4px;
-   border-spacing: 0;
+   margin: 8px;
+   border-spacing: 20;
    border: none;
 }
 
@@ -133,15 +138,12 @@
 </div>
   <div class="center">
   <h2>Command Line Options</h2>
-  <table style="margin-left:auto;margin-right:auto;">
-    <col style="width:100">
-    <col style="width:400">
-    <col style="width:300">
+  <table style="margin-left:auto;margin-right:auto;width:60%;">
     <thead>
     <tr>
-      <th>Option</th>
-      <th>Description</th>
-      <th>Aliases</th>
+      <th style="width:20%">Option</th>
+      <th style="width:45%">Description</th>
+      <th style="width:35%">Aliases</th>
     </tr>
     </thead>
     <tbody>
@@ -153,20 +155,20 @@
     <tr><td><code>-nodebug</code></td><td>Don't display the syntax tree for debugging <i>(default)</i></td><td><code>-nodeb</code>, <code>-no</code><br>(or use the <code>:debug off</code> directive)</td></tr>
     <tr><td><code>-colors</code></td><td>Use coloring (on the console) for results and messages <i>(default)</i></td><td><code>-color</code>, <code>-col</code></td></tr>
     <tr><td><code>-nocolors</code></td><td>Do not use coloring in the console</td><td><code>-nocolor</code>, <code>-nocol</code>, <code>-noc</code></td></tr>
-    <tr><td><code>-darkbackgrounds</code></td><td>Use colors suitable for a dark console background <i>(default for Windows)</i></td><td><code>-darkbackground</code>, <code>-darkback</code>,<br><code>-darkbg</code>, <code>-dark</code>, <code>-dk</code></td></tr>
+    <tr><td><code>-darkbackgrounds</code></td><td>Use colors suitable for a dark console background<br><i>(default for Windows)</i></td><td><code>-darkbackground</code>, <code>-darkback</code>,<br><code>-darkbg</code>, <code>-dark</code>, <code>-dk</code></td></tr>
     <tr><td><code>-lightbackgrounds</code></td><td>Use colors suitable for a light (white) console background<br><i>(default for non-Windows platforms)</i></td><td><code>-lightbackground</code>, <code>-lightback</code>,<br><code>-lightbg</code>, <code>-light</code>, <code>-lt</code></td></tr>
     <tr><td><code>-timing</code></td><td>Display timing after each input</td><td><code>-time</code>, <code>-t</code><br>(also use the <code>:timing on</code> directive)</td></tr>
     <tr><td><code>-notiming</code></td><td>Do not display timings <i>(default)</i></td><td><code>-notime</code>, <code>-not</code><br>(also use the <code>:timing off</code> directive)</td></tr>
-    <tr><td><code>-resultsonly</code></td><td>Do not display the input expression on output, but only the results</td><td><code>-resultonly</code>, <code>-results</code>, <code>-result</code>,<br><code>-res</code>, <code>-r</code><br>(also use <code>:resultsonly on/off</code> directive)</td></tr>
-    <tr><td><code>-quiet</code></td><td>Do not display anything (suitable for behind-the-scenes calculations)</td><td><code>-q</code><br>(also use the <code>:quiet on/off</code> directive)</td></tr>
-    <tr><td><code>-rational</code></td><td>Do all possible calculations in fraction mode, that is as a ratio of natural numbers<br>(as in <code>1/3</code> instead of <code>0.3333333333333333</code>)</td><td><code>-ration</code>, <code>-rat</code><br>(also use the <code>:rational on</code> directive)</td></tr>
+    <tr><td><code>-resultsonly</code></td><td>Do not display the input expression on output,<br>but only the results</td><td><code>-resultonly</code>, <code>-results</code>, <code>-result</code>,<br><code>-res</code>, <code>-r</code><br>(also use <code>:resultsonly on/off</code> directive)</td></tr>
+    <tr><td><code>-quiet</code></td><td>Do not display anything<br>(suitable for behind-the-scenes calculations)</td><td><code>-q</code><br>(also use the <code>:quiet on/off</code> directive)</td></tr>
+    <tr><td><code>-rational</code></td><td>Do all possible calculations in fraction mode,<br>that is as a ratio of natural numbers<br>(as in <code>1/3</code> instead of <code>0.3333333333333333</code>)</td><td><code>-ration</code>, <code>-rat</code><br>(also use the <code>:rational on</code> directive)</td></tr>
     <tr><td><code>-decimal</code></td><td>Do all calculations as decimal values <i>(default)</i></td><td><code>-dec</code><br>(also use the <code>:rational off</code> directive)</td></tr>
     <tr><td><code>-locale</code> <i>locale_name</i></td><td>Specify the locale to use for messages</td><td><code>-loc</code>, <code>-l</code></td></tr>
     <tr><td><code>-inputdir</code> <i>directory</i></td><td>Specify a default directory for files to be processed</td><td><code>-input</code>, <code>-dir</code></td></tr>
-    <tr><td><code>-cmdenter</code></td><td>Use <code>Ctrl+Enter</code> (or <code>&#x2318;Enter</code> on Mac) to calculate in the GUI input field <i>(default)</i></td><td><code>-cmd</code></td></tr>
-    <tr><td><code>-enter</code></td><td>Use just <code>Enter</code> to calculate</td><td><code>-e</code></td></tr>
+    <tr><td><code>-cmdenter</code></td><td>Use <code>Ctrl+Enter</code> (or <code>&#x2318;Enter</code> on Mac)<br>to calculate in the GUI input field <i>(default)</i></td><td><code>-cmd</code></td></tr>
+    <tr><td><code>-enter</code></td><td>Use just <code>Enter</code> to calculate in GUI input field</td><td><code>-e</code></td></tr>
     <tr><td><code>-help</code></td><td>Display this help page</td><td><code>-h</code>, <code>-?</code></td></tr>
-    <tr><td><code>-version</code></td><td>Display on the console the version information for the program</td><td><code>-vers</code>, <code>-ver</code>, <code>-v</code></td></tr>
+    <tr><td><code>-version</code></td><td>Display the version information for the program on the console</td><td><code>-vers</code>, <code>-ver</code>, <code>-v</code></td></tr>
   </tbody>
   </table>
   </div>
@@ -174,21 +176,17 @@
   <div class="cols">
   <p>In REPL mode, in addition to expressions and directives (as described below), there are a few commands available to do other
      things, mostly as alternatives to command-line options. Note that these commands are only available in REPL mode, and not
-     from a script file, nor in the GUI input window (although there are GUI buttons for most of them). These commands are as follows:
+     from a script file, nor in the GUI input window (although there are GUI buttons for most of them).
   </div>
   <div class="center">
   <h2>REPL Commands</h2>
   <table style="margin-left:auto;margin-right:auto;">
-    <col style="width:100">
-    <col style="width:300">
-    <col style="width:200">
-    <col style="width:200">
     <thead>
     <tr>
-      <th>Command</th>
-      <th>Description</th>
-      <th>Aliases</th>
-      <th>Command-Line Equivalent</th>
+      <th style="width:100">Command</th>
+      <th style="width:300">Description</th>
+      <th style="width:200">Aliases</th>
+      <th style="width:200">Command-Line Equivalent</th>
     </tr>
     </thead>
     <tbody>
@@ -332,12 +330,10 @@
   <div class="center">
     <h2>Formats</h2>
     <table style="margin-left:auto;margin-right:auto;">
-      <col style="width:100">
-      <col style="width:460">
       <thead>
       <tr>
-        <th>Format</th>
-        <th>Description</th>
+        <th style="width:100">Format</th>
+        <th style="width:460">Description</th>
       </tr>
       </thead>
       <tbody>
@@ -365,23 +361,12 @@
   <div class="center">
   <h2>Operators, Functions, and Precedence</h2>
   <table style="margin-left:auto;margin-right:auto;">
-    <col style="width:60">
-    <col style="width:320">
-    <col style="width:320">
-    <col style="width:120">
     <thead>
     <tr>
-<<<<<<< HEAD
-      <th>Level</th>
-      <th>Operator</th>
-      <th>Description</th>
-      <th>Associativity</th>
-=======
-      <th width=60>Level</th>
-      <th width=340>Operator</th>
-      <th width=380>Description</th>
-      <th width=120>Associativity</th>
->>>>>>> b8fe2b60
+      <th style="width:60">Level</th>
+      <th style="width:350">Operator</th>
+      <th style="width:350">Description</th>
+      <th style="120">Associativity</th>
     </tr>
     </thead>
     <tbody>
@@ -425,13 +410,8 @@
         <td>bit shift operations</td><td>left to right</td></tr>
     <tr><td>13</td><td colspan="2" style="padding:0;margin:0;">
         <table class="innertable">
-<<<<<<< HEAD
-            <col style="width:50%;"><col style="width:50%;">
             <tbody>
-            <tr><td><code>ABS</code>&nbsp;<i>expr</i></td><td>absolute value</td></tr>
-=======
-            <tr><td width="348"><code>ABS</code>&nbsp;<i>expr</i></td><td width="388">absolute value</td></tr>
->>>>>>> b8fe2b60
+            <tr><td style="width:300"><code>ABS</code>&nbsp;<i>expr</i></td><td style="width:400">absolute value</td></tr>
             <tr><td><code>SIN</code>&nbsp;<i>expr</i></td><td>sine</td></tr>
             <tr><td><code>COS</code>&nbsp;<i>expr</i></td><td>cosine</td></tr>
             <tr><td><code>TAN</code>&nbsp;<i>expr</i></td><td>tangent</td></tr>
