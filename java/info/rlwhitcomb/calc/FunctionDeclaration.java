/*
 * The MIT License (MIT)
 *
 * Copyright (c) 2021-2022 Roger L. Whitcomb.
 *
 * Permission is hereby granted, free of charge, to any person obtaining a copy
 * of this software and associated documentation files (the "Software"), to deal
 * in the Software without restriction, including without limitation the rights
 * to use, copy, modify, merge, publish, distribute, sublicense, and/or sell
 * copies of the Software, and to permit persons to whom the Software is
 * furnished to do so, subject to the following conditions:
 *
 * The above copyright notice and this permission notice shall be included in all
 * copies or substantial portions of the Software.
 *
 * THE SOFTWARE IS PROVIDED "AS IS", WITHOUT WARRANTY OF ANY KIND, EXPRESS OR
 * IMPLIED, INCLUDING BUT NOT LIMITED TO THE WARRANTIES OF MERCHANTABILITY,
 * FITNESS FOR A PARTICULAR PURPOSE AND NONINFRINGEMENT. IN NO EVENT SHALL THE
 * AUTHORS OR COPYRIGHT HOLDERS BE LIABLE FOR ANY CLAIM, DAMAGES OR OTHER
 * LIABILITY, WHETHER IN AN ACTION OF CONTRACT, TORT OR OTHERWISE, ARISING FROM,
 * OUT OF OR IN CONNECTION WITH THE SOFTWARE OR THE USE OR OTHER DEALINGS IN THE
 * SOFTWARE.
 *
 *      Data structures for Calc to hold user-defined function definitions,
 *      local symbol tables, etc.
 *
<<<<<<< HEAD
 *  History:
 *	06-Oct-2021 (rlwhitcomb)
 *	    Initial coding.
 *	30-Oct-2021 (rlwhitcomb)
 *	    Implement "toString()".
 *	07-Nov-2021 (rlwhitcomb)
 *	    #69: Implement variable number of parameters.
 *	09-Nov-2021 (rlwhitcomb)
 *	    #74: Add "hasVarargs" method.
 *	13-Feb-2022 (rlwhitcomb)
 *	    #199: Rename local parameter values to "_" prefix.
 *	14-Feb-2022 (rlwhitcomb)
 *	    #199: Get the "_" prefix from FunctionScope.
 *	28-Apr-2022 (rlwhitcomb)
 *	    #68: Tweak index out of bounds error.
 *	27-May-2022 (rlwhitcomb)
 *	    Move "setupFunctionCall" into here from CalcObjectVisitor.
 *	28-May-2022 (rlwhitcomb)
 *	    #355: Define "_funcname" constant for functions.
 *	08-Jul-2022 (rlwhitcomb)
 *	    #393: Cleanup imports.
 *	26-Aug-2022 (rlwhitcomb)
 *	    #458: Add "parallel" flag parameter to constructor.
=======
 * History:
 *  06-Oct-21 rlw	Initial coding.
 *  30-Oct-21 rlw	Implement "toString()".
 *  07-Nov-21 rlw #69:	Implement variable number of parameters.
 *  09-Nov-21 rlw #74:	Add "hasVarargs" method.
 *  13-Feb-22 rlw #199:	Rename local parameter values to "_" prefix.
 *  14-Feb-22 rlw #199:	Get the "_" prefix from FunctionScope.
 *  28-Apr-22 rlw #68:	Tweak index out of bounds error.
 *  27-May-22 rlw	Move "setupFunctionCall" into here from CalcObjectVisitor.
 *  28-May-22 rlw #355:	Define "_funcname" constant for functions.
 *  08-Jul-22 rlw #393:	Cleanup imports.
 *  01-Sep-22 rlw	Fix typo in error message key.
>>>>>>> f81d78d3
 */
package info.rlwhitcomb.calc;

import info.rlwhitcomb.util.Intl;
import org.antlr.v4.runtime.ParserRuleContext;

import java.util.LinkedHashMap;
import java.util.List;
import java.util.Map;

import static info.rlwhitcomb.calc.CalcUtil.getTreeText;


/**
 * A user-defined function definition, which includes the name, parameter list, and function body.
 */
class FunctionDeclaration
{
	/**
	 * Name of predefined (local) constant that has the function name as the value.
	 */
	public static final String FUNCNAME = "_funcname";

	/**
	 * Name of this function.
	 */
	private final String functionName;

	/**
	 * The function body definition.
	 */
	private final ParserRuleContext functionBody;

	/**
	 * Whether this function is marked for parallel execution.
	 */
	private final boolean parallel;

	/**
	 * The defined parameters, along with their default value expressions.
	 */
	private final LinkedHashMap<String, ParserRuleContext> parameters;

	/**
	 * For convenience, the ordered list of the parameter names (constructed as needed
	 * to access parameters by index.
	 */
	private String[] parameterNames;

	/**
	 * Does this function declare a variable number of arguments?
	 */
	private boolean hasVarargs;

	/**
	 * Placeholder parameter name for the variable parameter list.
	 */
	public static final String VARARG = "...";


	/**
	 * Constructor given the function name and its declaration (body).
	 *
	 * @param name      Name of this function.
	 * @param body      The complete parse tree of its declaration.
	 * @param isParallel Whether or not the function is declared as "parallel" capable.
	 */
	FunctionDeclaration(final String name, final ParserRuleContext body, final boolean isParallel) {
	    functionName   = name;
	    functionBody   = body;
	    parallel       = isParallel;
	    parameters     = new LinkedHashMap<>();
	    parameterNames = null;
	    hasVarargs     = false;
	}

	/**
	 * Whether or not this function is marked for parallel execution.
	 *
	 * @return Is this a parallel function?
	 */
	boolean isParallel() {
	    return parallel;
	}

	/**
	 * Define a parameter / local variable with a possible initializer expression.
	 * <p> Note: must be called for each parameter in order of declaration.
	 *
	 * @param ctx	The parameter declaration context.
	 * @param name	The parameter / local variable name.
	 * @param expr	The (possibly {@code null}) initializer expression.
	 */
	public void defineParameter(final ParserRuleContext ctx, final String name, final ParserRuleContext expr) {
	    if (hasVarargs)
		throw new CalcExprException(ctx, "%calc#varargsLast");

	    if (parameters.containsKey(name))
		throw new CalcExprException(ctx, "%calc#noDupLocalVar", name);

	    parameters.put(name, expr);
	    if (name.equals(VARARG))
		hasVarargs = true;

	    /* Invalidate the parameter names array (if it exists) since we just added a new one */
	    parameterNames = null;
	}

	/**
	 * Access the name of the n-th parameter to this function (uses the dynamic
	 * {@link #parameterNames} array to do so).
	 *
	 * @param index Index into the parameter list to access.
	 * @return      The declared name of that parameter.
	 * @throws      IndexOutOfBoundsException if the index is negative or
	 *              greater than the number of parameters.
	 * @see FunctionScope#FUNC_PREFIX
	 */
	public String getParameterName(final int index) {
	    if (parameterNames == null) {
		parameterNames = parameters.keySet().toArray(new String[0]);
	    }

	    if (index < 0 || (!hasVarargs && index >= parameterNames.length))
		throw new Intl.IndexOutOfBoundsException("calc#indexOutOfBounds", index, parameterNames.length - 1);

	    if ((hasVarargs && index < parameterNames.length - 1) || (!hasVarargs && index < parameterNames.length))
		return parameterNames[index];

	    return String.format("%1$s%2$d", FunctionScope.FUNC_PREFIX, index);
	}

	/**
	 * Get the named parameter's initial value expression (if any).
	 *
	 * @param name The parameter name (presumably gotten from {@link #getParameterName}).
	 * @return     The initial value expression declared in the script.
	 */
	public ParserRuleContext getParameterExpr(final String name) {
	    return parameters.get(name);
	}

	/**
	 * Access the function's name.
	 *
	 * @return The function name as declared.
	 */
	public String getFunctionName() {
	    return functionName;
	}

	/**
	 * Access the function's "full" name, which is the name and parameter list.
	 *
	 * @return The string representation of the function's header declaration.
	 */
	public String getFullFunctionName() {
	    StringBuilder buf = new StringBuilder(functionName);

	    if (!parameters.isEmpty()) {
		buf.append('(');
		boolean first = true;
		for (Map.Entry<String, ParserRuleContext> entry : parameters.entrySet()) {
		    if (!first)
			buf.append(',');
		    buf.append(entry.getKey());
		    ParserRuleContext initialExpr = entry.getValue();
		    if (initialExpr != null)
			buf.append('=').append(getTreeText(initialExpr));
		    first = false;
		}
		buf.append(')');
	    }

	    return buf.toString();
	}

	@Override
	public String toString() {
	    return String.format("define %1$s = %2$s", getFullFunctionName(), getTreeText(functionBody));
	}

	/**
	 * Access whether this function accepts a variable number of arguments.
	 *
	 * @return The varargs value for this function.
	 */
	public boolean hasVarargs() {
	    return hasVarargs;
	}

	/**
	 * Access the number of formal parameters: negative number of formals declared along with
	 * a varargs indicator, or a positive, fixed number.
	 * <p> Thus: <code>def f(a, ...)</code> will give <code>-2</code>, while
	 * <code>def f(a, b, c)</code> will give <code>3</code>.
	 *
	 * @return Number of formal parameters defined.
	 */
	public int getNumberOfParameters() {
	    return hasVarargs ? -parameters.size() : parameters.size();
	}

	/**
	 * Access the function body (parse tree).
	 *
	 * @return This function's body.
	 */
	public ParserRuleContext getFunctionBody() {
	    return functionBody;
	}

	/**
	 * Setup a {@link FunctionScope} given this declaration and the list of actual
	 * parameter values.
	 *
	 * @param ctx     The function call context (parse tree).
	 * @param visitor The visitor needed to calculate expressions.
	 * @param exprs   The actual parameter value list.
	 * @return        Function scope with the actual values set in it.
	 */
	public FunctionScope setupFunctionCall(final ParserRuleContext ctx, final CalcObjectVisitor visitor, final List<CalcParser.OptExprContext> exprs) {
	    FunctionScope funcScope = new FunctionScope(this);
	    int numParams = getNumberOfParameters();
	    int numActuals = exprs != null ? exprs.size() : 0;

	    if (exprs != null) {
		// Special case: 0 or variable # params, but one actual, except the actual expr is zero -> zero actuals
		if (numParams <= 0 && numActuals == 1 && exprs.get(0).expr() == null)
		    numActuals--;

		if (numParams >= 0 && numActuals > numParams) {
		    if (numParams == 1)
			throw new CalcExprException(ctx, "%calc#tooManyForOneValue", numActuals);
		    else
			throw new CalcExprException(ctx, "%calc#tooManyForValues", numActuals, numParams);
		}

		for (int index = 0; index < numActuals; index++) {
		    funcScope.setParameterValue(visitor, index, exprs.get(index).expr());
		}
	    }

	    // In case there were fewer actuals passed than declared, explicitly set the remaining values
	    // to null so that their parameter names are present in the symbol table.
	    for (int index = numActuals; index < numParams; index++) {
		funcScope.setParameterValue(visitor, index, null);
	    }

	    // Finally, set the "_funcname" value to the function's name
	    ConstantValue.define(funcScope, FUNCNAME, functionName);

	    return funcScope;
	}
}
<|MERGE_RESOLUTION|>--- conflicted
+++ resolved
@@ -24,31 +24,6 @@
  *      Data structures for Calc to hold user-defined function definitions,
  *      local symbol tables, etc.
  *
-<<<<<<< HEAD
- *  History:
- *	06-Oct-2021 (rlwhitcomb)
- *	    Initial coding.
- *	30-Oct-2021 (rlwhitcomb)
- *	    Implement "toString()".
- *	07-Nov-2021 (rlwhitcomb)
- *	    #69: Implement variable number of parameters.
- *	09-Nov-2021 (rlwhitcomb)
- *	    #74: Add "hasVarargs" method.
- *	13-Feb-2022 (rlwhitcomb)
- *	    #199: Rename local parameter values to "_" prefix.
- *	14-Feb-2022 (rlwhitcomb)
- *	    #199: Get the "_" prefix from FunctionScope.
- *	28-Apr-2022 (rlwhitcomb)
- *	    #68: Tweak index out of bounds error.
- *	27-May-2022 (rlwhitcomb)
- *	    Move "setupFunctionCall" into here from CalcObjectVisitor.
- *	28-May-2022 (rlwhitcomb)
- *	    #355: Define "_funcname" constant for functions.
- *	08-Jul-2022 (rlwhitcomb)
- *	    #393: Cleanup imports.
- *	26-Aug-2022 (rlwhitcomb)
- *	    #458: Add "parallel" flag parameter to constructor.
-=======
  * History:
  *  06-Oct-21 rlw	Initial coding.
  *  30-Oct-21 rlw	Implement "toString()".
@@ -61,7 +36,6 @@
  *  28-May-22 rlw #355:	Define "_funcname" constant for functions.
  *  08-Jul-22 rlw #393:	Cleanup imports.
  *  01-Sep-22 rlw	Fix typo in error message key.
->>>>>>> f81d78d3
  */
 package info.rlwhitcomb.calc;
 
