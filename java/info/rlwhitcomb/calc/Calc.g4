--- conflicted
+++ resolved
@@ -522,11 +522,7 @@
    ;
 
 defineStmt
-<<<<<<< HEAD
-   : K_DEFINE K_PARALLEL ? id formalParamList ? ASSIGN stmtBlock
-=======
-   : K_DEFINE id formalParamList ? ( ASSIGN | '\u21A6' ) stmtBlock
->>>>>>> 0265bdfd
+   : K_DEFINE K_PARALLEL ? id formalParamList ? ( ASSIGN | '\u21A6' ) stmtBlock
    ;
 
 constStmt
