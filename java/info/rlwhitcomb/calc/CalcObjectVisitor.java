--- conflicted
+++ resolved
@@ -703,10 +703,6 @@
  *	    #544: Respect the "quotestrings" setting for "@j" formatting; turn off
  *	    "extraSpace" with the "-" flag.
  *	    #543: Trap DateTimeException and wrap with CalcExprException.
-<<<<<<< HEAD
- *	02-Nov-2022 (rlwhitcomb)
- *	    #458: Use InheritableThreadLocal for scope and context (more are needed).
-=======
  *	06-Nov-2022 (rlwhitcomb)
  *	    #476: New "readProperties" and "writeProperties" functions.
  *	    Use "natural order" comparator for properties keys.
@@ -719,7 +715,8 @@
  *	    but cache it in the NestedScope.
  *	11-Nov-2022 (rlwhitcomb)
  *	    #554: Don't do the extra pop/push of function scope.
->>>>>>> ffc68d7e
+ *	11-Nov-2022 (rlwhitcomb)
+ *	    #458: Use InheritableThreadLocal for scope and context (more are needed).
  */
 package info.rlwhitcomb.calc;
 
@@ -1051,46 +1048,37 @@
 
 	/**
 	 * Set the given symbol table scope as the topmost (current) context.
-	 * <p> Also set {@link #currentContext} for symbol table lookup.
+	 * <p> Also set {@link #threadCurrentContext} for symbol table lookup.
 	 *
 	 * @param newScope The new symbol table scope to be the current one.
 	 */
 	public void pushScope(final NestedScope newScope) {
-<<<<<<< HEAD
 	    newScope.setEnclosingScope(getVariables());
 	    threadCurrentScope.set(newScope);
-	    threadCurrentContext.set(new LValueContext(newScope, settings.ignoreNameCase));
-=======
-	    newScope.setEnclosingScope(currentScope);
-	    currentScope = newScope;
-
-	    LValueContext context = currentScope.getContext();
+
+	    LValueContext context = newScope.getContext();
 	    if (context == null) {
-		context = new LValueContext(currentScope, settings.ignoreNameCase);
-		currentScope.setContext(context);
+		context = new LValueContext(newScope, settings.ignoreNameCase);
+		newScope.setContext(context);
 	    }
 	    else {
 		context.setIgnoreCase(settings.ignoreNameCase);
 	    }
-	    currentContext = context;
->>>>>>> ffc68d7e
+	    threadCurrentContext.set(context);
 	}
 
 	/**
 	 * Pop the topmost symbol table scope off the stack, making the previous (parent)
-	 * scope as the current one. Also pops the {@link #currentContext} for correct
+	 * scope as the current one. Also pops the {@link #threadCurrentContext} for correct
 	 * symbol lookup.
 	 */
 	public void popScope() {
-<<<<<<< HEAD
 	    NestedScope enclosingScope = getVariables().getEnclosingScope();
 	    threadCurrentScope.set(enclosingScope);
-	    threadCurrentContext.set(new LValueContext(enclosingScope, settings.ignoreNameCase));
-=======
-	    currentScope = currentScope.getEnclosingScope();
-
-	    currentContext = currentScope.getContext();
-	    currentContext.setIgnoreCase(settings.ignoreNameCase);
+
+	    LValueContext context = enclosingScope.getContext();
+	    context.setIgnoreCase(settings.ignoreNameCase);
+	    threadCurrentContext.set(context);
 	}
 
 	/**
@@ -1100,8 +1088,7 @@
 	 * @return    A variable lookup context for this variable.
 	 */
 	private LValueContext getLValue(CalcParser.VarContext var) {
-	    return LValueContext.getLValue(this, var, currentContext);
->>>>>>> ffc68d7e
+	    return LValueContext.getLValue(this, var, threadCurrentContext.get());
 	}
 
 
@@ -1119,31 +1106,14 @@
 	};
 
 
-<<<<<<< HEAD
-	public CalcObjectVisitor(final CalcDisplayer resultDisplayer, final Settings originalSettings) {
-=======
 	/**
 	 * Construct the visitor, with the given displayer for results, and the settings
 	 * from the command-line options.
 	 *
-	 * @param resultDisplayer Where to display the results.
-	 * @param rational        The initial rational flag setting.
-	 * @param separators      Setting for numeric separators.
-	 * @param silence         Flag for "quiet" mode.
-	 * @param ignoreCase      Whether to ignore variable name case.
-	 * @param quotes          Setting for quoting strings on output.
-	 * @param sortKeys        Whether to sort map keys or leave them in declared order.
+	 * @param resultDisplayer  Where to display the results.
+	 * @param originalSettings The settings gleaned from the command line options.
 	 */
-	public CalcObjectVisitor(
-		final CalcDisplayer resultDisplayer,
-		final boolean rational,
-		final boolean separators,
-		final boolean silence,
-		final boolean ignoreCase,
-		final boolean quotes,
-		final boolean sortKeys)
-	{
->>>>>>> ffc68d7e
+	public CalcObjectVisitor(final CalcDisplayer resultDisplayer, final Settings originalSettings) {
 	    displayer = resultDisplayer;
 	    settings  = originalSettings;
 	    setIntMathContext(MathContext.DECIMAL128);
@@ -1459,7 +1429,6 @@
 
 	    // Note: this quiet mode setting is going to be weird with multiple threads
 	    pushQuietMode.accept(true);
-	    pushScope(func);
 	    try {
 		returnValue = visit(func.getFunctionBody());
 	    }
@@ -1536,16 +1505,10 @@
 	    if (returnValue != null && returnValue instanceof FunctionScope) {
 		final FunctionScope func = (FunctionScope) returnValue;
 
-<<<<<<< HEAD
 		if (func.isParallel() && !func.isNestedInvocation(getVariables())) {
 		    numberOfParallelJobs++;
 		    cs.submit(() -> { return executeFunction(func); });
 		    returnValue = null;
-=======
-		pushQuietMode.accept(true);
-		try {
-		    returnValue = visit(func.getFunctionBody());
->>>>>>> ffc68d7e
 		}
 		else {
 		    returnValue = executeFunction(func);
@@ -1559,13 +1522,6 @@
 	    return returnValue;
 	}
 
-<<<<<<< HEAD
-	private LValueContext getLValue(CalcParser.VarContext var) {
-	    return LValueContext.getLValue(this, var, threadCurrentContext.get());
-	}
-
-=======
->>>>>>> ffc68d7e
 	private BigDecimal getDecimalValue(final ParserRuleContext ctx) {
 	    return toDecimalValue(this, visit(ctx), settings.mc, ctx);
 	}
