--- conflicted
+++ resolved
@@ -715,10 +715,8 @@
  *	    but cache it in the NestedScope.
  *	11-Nov-2022 (rlwhitcomb)
  *	    #554: Don't do the extra pop/push of function scope.
-<<<<<<< HEAD
  *	11-Nov-2022 (rlwhitcomb)
  *	    #458: Use InheritableThreadLocal for scope and context (more are needed).
-=======
  *	28-Nov-2022 (rlwhitcomb)
  *	    #557: Call the coloring routine without the map inside ":echo".
  *	29-Nov-2022 (rlwhitcomb)
@@ -734,7 +732,6 @@
  *	    #564: Use new ConsoleColor codes to expose color codes for "@Q" format.
  *	05-Dec-2022 (rlwhitcomb)
  *	    #573: New "scan" function.
->>>>>>> af2d2554
  */
 package info.rlwhitcomb.calc;
 
@@ -3527,25 +3524,16 @@
 	    List<CalcParser.ExprContext> exprs = ctx.expr();
 	    List<String> constNames = new ArrayList<>();
 
-<<<<<<< HEAD
-	    if (getVariables().isDefinedLocally(constantName, settings.ignoreNameCase))
-		throw new CalcExprException(ctx, "%calc#noDupConstant", constantName);
-=======
 	    for (int i = 0; i < ids.size(); i++) {
 		String constantName         = ids.get(i).getText();
 		CalcParser.ExprContext expr = exprs.get(i);
->>>>>>> af2d2554
-
-		if (currentScope.isDefinedLocally(constantName, settings.ignoreNameCase))
+
+		if (getVariables().isDefinedLocally(constantName, settings.ignoreNameCase))
 		    throw new CalcExprException(ctx, "%calc#noDupConstant", constantName);
 
-<<<<<<< HEAD
-	    ConstantValue.define(getVariables(), constantName, value);
-=======
 		Object value = evaluate(expr);
->>>>>>> af2d2554
-
-		ConstantValue.define(currentScope, constantName, value);
+
+		ConstantValue.define(getVariables(), constantName, value);
 
 		displayActionMessage("%calc#definingConst", constantName,
 		    toStringValue(this, ctx, value, new StringFormat(settings)));
@@ -3562,33 +3550,17 @@
 	    List<CalcParser.VarAssignContext> assigns = ctx.varAssign();
 	    List<String> varNames = new ArrayList<>();
 
-<<<<<<< HEAD
-	    if (getVariables().isDefinedLocally(varName, settings.ignoreNameCase))
-		throw new CalcExprException(ctx, "%calc#noDupLocalVar", varName);
-
-	    if (expr != null) {
-		Object value = evaluate(expr);
-		getVariables().setValueLocally(varName, settings.ignoreNameCase, value);
-=======
 	    for (int i = 0; i < assigns.size(); i++) {
 		String varName              = assigns.get(i).id().getText();
 		CalcParser.ExprContext expr = assigns.get(i).expr();
 
-		if (currentScope.isDefinedLocally(varName, settings.ignoreNameCase))
+		if (getVariables().isDefinedLocally(varName, settings.ignoreNameCase))
 		    throw new CalcExprException(ctx, "%calc#noDupLocalVar", varName);
->>>>>>> af2d2554
 
 		Object value = null;
 
-<<<<<<< HEAD
-		return Intl.formatString("calc#definedVar", varName);
-	    }
-	    else {
-		getVariables().setValueLocally(varName, settings.ignoreNameCase, null);
-=======
 		if (expr != null) {
 		    value = evaluate(expr);
->>>>>>> af2d2554
 
 		    displayActionMessage("%calc#definingVar", varName,
 			    toStringValue(this, ctx, value, new StringFormat(settings)));
@@ -3597,7 +3569,7 @@
 		    displayActionMessage("%calc#definingVarOnly", varName);
 		}
 
-		currentScope.setValueLocally(varName, settings.ignoreNameCase, value);
+		getVariables().setValueLocally(varName, settings.ignoreNameCase, value);
 		varNames.add(varName);
 	    }
 
