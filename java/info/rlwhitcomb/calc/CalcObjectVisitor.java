/*
 * The MIT License (MIT)
 *
 * Copyright (c) 2020-2023 Roger L. Whitcomb.
 *
 * Permission is hereby granted, free of charge, to any person obtaining a copy
 * of this software and associated documentation files (the "Software"), to deal
 * in the Software without restriction, including without limitation the rights
 * to use, copy, modify, merge, publish, distribute, sublicense, and/or sell
 * copies of the Software, and to permit persons to whom the Software is
 * furnished to do so, subject to the following conditions:
 *
 * The above copyright notice and this permission notice shall be included in all
 * copies or substantial portions of the Software.
 *
 * THE SOFTWARE IS PROVIDED "AS IS", WITHOUT WARRANTY OF ANY KIND, EXPRESS OR
 * IMPLIED, INCLUDING BUT NOT LIMITED TO THE WARRANTIES OF MERCHANTABILITY,
 * FITNESS FOR A PARTICULAR PURPOSE AND NONINFRINGEMENT. IN NO EVENT SHALL THE
 * AUTHORS OR COPYRIGHT HOLDERS BE LIABLE FOR ANY CLAIM, DAMAGES OR OTHER
 * LIABILITY, WHETHER IN AN ACTION OF CONTRACT, TORT OR OTHERWISE, ARISING FROM,
 * OUT OF OR IN CONNECTION WITH THE SOFTWARE OR THE USE OR OTHER DEALINGS IN THE
 * SOFTWARE.
 *
 *  History:
 *	04-Dec-2020 (rlwhitcomb)
 *	    Initial coding, not complete.
 *	06-Dec-2020 (rlwhitcomb)
 *	    More functionality.
 *	07-Dec-2020 (rlwhitcomb)
 *	    Help and Version directives; add some color.
 *	07-Dec-2020 (rlwhitcomb)
 *	    Degrees and radians directives.
 *	07-Dec-2020 (rlwhitcomb)
 *	    Cache "e" value when precision changes.
 *	08-Dec-2020 (rlwhitcomb)
 *	    Use new NumericUtil.sin method; add "round" evaluation.
 *	11-Dec-2020 (rlwhitcomb)
 *	    Bit and shift operations implemented. Refactoring for error
 *	    handling. More arithmetic functions (GCD, MIN, MAX).
 *	    Implement more result formatting. Binary, octal, and hex
 *	    constants.
 *	11-Dec-2020 (rlwhitcomb)
 *	    Join operator.
 *	11-Dec-2020 (rlwhitcomb)
 *	    Trap division by zero.
 *	11-Dec-2020 (rlwhitcomb)
 *	    Refactor for GUI mode; implement ! and ~.
 *	14-Dec-2020 (rlwhitcomb)
 *	    Octal and Binary output format.
 *	14-Dec-2020 (rlwhitcomb)
 *	    Output to KB, MB, size format.
 *	15-Dec-2020 (rlwhitcomb)
 *	    Binary or SI directives.
 *	16-Dec-2020 (rlwhitcomb)
 *	    Implement fib(n) and $echo directive.
 *	16-Dec-2020 (rlwhitcomb)
 *	    Implement KB, MB, etc. inputs.
 *	17-Dec-2020 (rlwhitcomb)
 *	    Implement object and array.
 *	18-Dec-2020 (rlwhitcomb)
 *	    Start to implement assignment to array / map elements.
 *	19-Dec-2020 (rlwhitcomb)
 *	    Rework fib().
 *	19-Dec-2020 (rlwhitcomb)
 *	    Regularize the exit process.
 *	20-Dec-2020 (rlwhitcomb)
 *	    Fix the recursive print of objects inside arrays.
 *	21-Dec-2020 (rlwhitcomb)
 *	    Change the way we do exit and help commands in REPL mode.
 *	24-Dec-2020 (rlwhitcomb)
 *	    Implement EitherOr expression. Allow $clear to do a set
 *	    of variables also.
 *	24-Dec-2020 (rlwhitcomb)
 *	    $debug directive.
 *	28-Dec-2020 (rlwhitcomb)
 *	    Interpolated strings.
 *	28-Dec-2020 (rlwhitcomb)
 *	    Fix screwed up result from visitExprStmt.
 *	28-Dec-2020 (rlwhitcomb)
 *	    Tweak result formatting again.
 *	30-Dec-2020 (rlwhitcomb)
 *	    Tweak the "toString" methods for Map and List for
 *	    the empty value case.
 *	31-Dec-2020 (rlwhitcomb)
 *	    Do the expensive e/pi calculations in a background thread
 *	    using the CalcPiWorker class.
 *	31-Dec-2020 (rlwhitcomb)
 *	    Get nested object/array referencing right.
 *	04-Jan-2021 (rlwhitcomb)
 *	    Add the "not" bit operations, and boolean XOR.
 *	    Fix the hex, octal and binary formats with negative values.
 *	04-Jan-2021 (rlwhitcomb)
 *	    Implement some "pretty" printing of object / array values.
 *	05-Jan-2021 (rlwhitcomb)
 *	    Fix the "strings" case of object references.
 *	05-Jan-2021 (rlwhitcomb)
 *	    Add the "$include" directive.
 *	05-Jan-2021 (rlwhitcomb)
 *	    Allow unlimited precision setting (still limit pi to 12,000 digits though).
 *	07-Jan-2021 (rlwhitcomb)
 *	    New handling of "mode" directives; add "$resultsonly".
 *	07-Jan-2021 (rlwhitcomb)
 *	    Move common methods into CalcUtil.
 *	    Start of the +=, -=, etc. assign operators.
 *	07-Jan-2021 (rlwhitcomb)
 *	    The rest of the assign operators.
 *	    Reduce common code.
 *	08-Jan-2021 (rlwhitcomb)
 *	    Implement loop construct.
 *	09-Jan-2021 (rlwhitcomb)
 *	    Implement ln2 and isprime.
 *	10-Jan-2021 (rlwhitcomb)
 *	    Quiet mode directive. Refactor the context mode processing.
 *	11-Jan-2021 (rlwhitcomb)
 *	    No need to display action messages for the display modes (IMO), since the
 *	    effect will be fairly obvious by the subsequent displays.
 *	12-Jan-2021 (rlwhitcomb)
 *	    Use NumericUtil.cos() now.
 *	15-Jan-2021 (rlwhitcomb)
 *	    Make loop over an expression list, arrays, and maps work too.
 *	    Fix looping with a negative step value and check infinite loop conditions.
 *	15-Jan-2021 (rlwhitcomb)
 *	    Fix operator precedence.
 *	16-Jan-2021 (rlwhitcomb)
 *	    Use NumericUtil.sqrt().
 *	18-Jan-2021 (rlwhitcomb)
 *	    Change/fix the way "round()" works, so that the number of places is the
 *	    number of decimal places, thus independent of the scale of the value.
 *	18-Jan-2021 (rlwhitcomb)
 *	    Allow "loop" to use fractional values (not just integers) for start, end, step.
 *	18-Jan-2021 (rlwhitcomb)
 *	    Use NumericUtil.cbrt().
 *	18-Jan-2021 (rlwhitcomb)
 *	    Put the action messages in the resources.
 *	19-Jan-2021 (rlwhitcomb)
 *	    Add "length" and "scale" functions.
 *	20-Jan-2021 (rlwhitcomb)
 *	    Adjust compare / equal operator precedence.
 *	26-Jan-2021 (rlwhitcomb)
 *	    Allow access from LValueContext to "getStringValue". And now that we have
 *	    dynamic access to map members, make "loop" over map return keys, not values.
 *	28-Jan-2021 (rlwhitcomb)
 *	    Allow "loop" over the characters (codepoints) in a String.
 *	28-Jan-2021 (rlwhitcomb)
 *	    Add LCM function.
 *	28-Jan-2021 (rlwhitcomb)
 *	    Add Bernoulli number function.
 *	30-Jan-2021 (rlwhitcomb)
 *	    Introduce rational / fraction mode. Start doing rational calculations.
 *	31-Jan-2021 (rlwhitcomb)
 *	    Have to pass the MathContext around to more places.
 *	01-Feb-2021 (rlwhitcomb)
 *	    Set rational mode on the command line, and pass to constructor here.
 *	    Trap arithmetic exception for rational divide also.
 *	    Recognize the Unicode NOT EQUAL and NOT IDENTICAL characters.
 *	02-Feb-2021 (rlwhitcomb)
 *	    Implement GCD and LCM for rational mode.
 *	    More tweaking for rational mode.
 *	    Catch exception in LCM.
 *	03-Feb-2021 (rlwhitcomb)
 *	    Use tan() from NumericUtil. Allow variable reference in "numberOption"
 *	    and "modeOption".
 *	16-Feb-2021 (rlwhitcomb)
 *	    Add "if" and "while" statements, and make them into expressions.
 *	    Add "define" statement and implement.
 *	17-Feb-2021 (rlwhitcomb)
 *	    Add "this" parameter to various methods in order to (completely) implement
 *	    the recursion necessary for nested function evaluation.
 *	19-Feb-2021 (rlwhitcomb)
 *	    Illegal format error. Implement percent format precision.
 *	22-Feb-2021 (rlwhitcomb)
 *	    Tweak the processing of "$" inside interpolated strings so that "$$var"
 *	    will also get the "$var" value instead of having to do "${$var}" for it.
 *	22-Feb-2021 (rlwhitcomb)
 *	    Add "eval" function.
 *	22-Feb-2021 (rlwhitcomb)
 *	    Refactor "loopvar" to "localvar".
 *	23-Feb-2021 (rlwhitcomb)
 *	    Add ":timing" directive.
 *	01-Mar-2021 (rlwhitcomb)
 *	    More Unicode equivalents. Correctly convert escape sequences in strings.
 *	02-Mar-2021 (rlwhitcomb)
 *	    Eval looks better if the internal calculation is silent even if that means
 *	    we can't see the string it is executing; this is the same (now) as functions.
 *	    Fix "eval func" case; although it is not silent...
 *	03-Mar-2021 (rlwhitcomb) Issue #9
 *	    Fix silent setting doing "eval" of a function.
 *	04-Mar-2021 (rlwhitcomb)
 *	    Add "FACTORS" function.
 *	05-Mar-2021 (rlwhitcomb)
 *	    Add "PFACTORS" function now that the code works in NumericUtil.
 *	08-Mar-2021 (rlwhitcomb)
 *	    Get the "silent" operation right for functions everywhere.
 *	08-Mar-2021 (rlwhitcomb)
 *	    Implement "sumOf" and "productOf" functions.
 *	08-Mar-2021 (rlwhitcomb)
 *	    Make the same recursive changes for min/max and join.
 *	09-Mar-2021 (rlwhitcomb)
 *	    One more level of recursion is necessary in "getFirstValue".
 *	    Add Javadoc for the min/max/join list helpers.
 *	09-Mar-2021 (rlwhitcomb)
 *	    Handle alternate argument lists for "FRAC".
 *	15-Mar-2021 (rlwhitcomb)
 *	    Trap ArithmeticException in "FRAC".
 *	18-Mar-2021 (rlwhitcomb)
 *	    Regularize the uppercasing of results with formats.
 *	23-Mar-2021 (rlwhitcomb)
 *	    Add upper/lower functions and @u, @l formats.
 *	24-Mar-2021 (rlwhitcomb)
 *	    Support for Roman Numeral input and output, and the ROMAN function.
 *	24-Mar-2021 (rlwhitcomb)
 *	    Trap errors on Roman constant conversion to get nicer errors.
 *	24-Mar-2021 (rlwhitcomb)
 *	    Add fourth root function ("fort").
 *	24-Mar-2021 (rlwhitcomb)
 *	    Add Unicode two- and three-equals sign symbols.
 *	24-Mar-2021 (rlwhitcomb)
 *	    One more Unicode "identical to" symbol.
 *	25-Mar-2021 (rlwhitcomb)
 *	    Add the "FILL" function.
 *	25-Mar-2021 (rlwhitcomb)
 *	    Bug fix for "getStringValue" of a Map (affects "eval func" where "func"
 *	    is a function defined as an object).
 *	26-Mar-2021 (rlwhitcomb)
 *	    Move some methods from NumericUtil to MathUtil.
 *	27-Mar-2021 (rlwhitcomb)
 *	    Add "epow" function, using new MathUtil method.
 *	28-Mar-2021 (rlwhitcomb)
 *	    Allow precision on all format arguments, and implement (now) for @d.
 *	29-Mar-2021 (rlwhitcomb)
 *	    Calculate ln2 from our own method.
 *	30-Mar-2021 (rlwhitcomb)
 *	    Calculate ln from our own method.
 *	01-Apr-2021 (rlwhitcomb)
 *	    Regularize settings so we can use a GUI dialog to set them.
 *	05-Apr-2021 (rlwhitcomb)
 *	    Catch exceptions in the root and log functions.
 *	06-Apr-2021 (rlwhitcomb)
 *	    Add "INDEX" and "SUBSTR" functions.
 *	07-Apr-2021 (rlwhitcomb)
 *	    Add "EXEC" function.
 *	07-Apr-2021 (rlwhitcomb)
 *	    Add "SPLIT" function.
 *	07-Apr-2021 (rlwhitcomb)
 *	    Add "TRIM" functions; add Unicode powers.
 *	08-Apr-2021 (rlwhitcomb)
 *	    Add time constants and time/duration formatting. Move "round" to MathUtil
 *	    for more general use.
 *	12-Apr-2021 (rlwhitcomb)
 *	    Fix problem with the fixed-size array returned from "split".
 *	20-Apr-2021 (rlwhitcomb)
 *	    Partial implementation of function parameters.
 *	20-Apr-2021 (rlwhitcomb)
 *	    Tweak spacing of expression format.
 *	20-Apr-2021 (rlwhitcomb)
 *	    Add :VARIABLES directive.
 *	20-Apr-2021 (rlwhitcomb)
 *	    Put text around variables list in non-REPL mode.
 *	21-Apr-2021 (rlwhitcomb)
 *	    Implement "CASE" statement; rename lexical tokens.
 *	21-Apr-2021 (rlwhitcomb)
 *	    Ignore empty statements in a block.
 *	22-Apr-2021 (rlwhitcomb)
 *	    Now that EOF is required at "prog" level, we need to explicitly handle "prog"
 *	    here (for "processString" to work right again). Also for "eval", return a
 *	    value from all directives, and implement "visitStmt" here for that to work.
 *	22-Apr-2021 (rlwhitcomb)
 *	    Revamp our whole top-level grammar to allow newlines in a lot more places.
 *	26-Apr-2021 (rlwhitcomb)
 *	    Implement "," formatting for "d" and "%" formats.
 *	28-Apr-2021 (rlwhitcomb)
 *	    Put "and" into the list of cleared variables when needed.
 *	28-Apr-2021 (rlwhitcomb)
 *	    More Unicode math symbols.
 *	29-Apr-2021 (rlwhitcomb)
 *	    Catch out of bounds exception in "substr".
 *	13-May-2021 (rlwhitcomb)
 *	    Date values, arithmetic, and formatting.
 *	20-May-2021 (rlwhitcomb)
 *	    Fix negative date parsing.
 *	21-May-2021 (rlwhitcomb)
 *	    Introduce US format dates.
 *	21-May-2021 (rlwhitcomb)
 *	    DOW, TODAY, and NOW functions.
 *	07-Jun-2021 (rlwhitcomb)
 *	    Use not-quite-unlimited precision for divide operations.
 *	02-Jul-2021 (rlwhitcomb)
 *	    Implement "always displaying thousands separators" mode.
 *	10-Jul-2021 (rlwhitcomb)
 *	    Implement ignore variable / member name case.
 *	27-Jul-2021 (rlwhitcomb)
 *	    Start on fractional powers.
 *	27-Jul-2021 (rlwhitcomb)
 *	    More work on powers of fractions.
 *	27-Jul-2021 (rlwhitcomb)
 *	    Fix #13 - parse/format of negative years.
 *	04-Aug-2021 (rlwhitcomb)
 *	    Support "yes" and "no" for mode options.
 *	04-Aug-2021 (rlwhitcomb)
 *	    For "@d" conversions if the input is a single codepoint,
 *	    convert the codepoint and print the numeric value.
 *	06-Aug-2021 (rlwhitcomb)
 *	    Finish moving the fraction parsing to BigFraction entirely.
 *	09-Aug-2021 (rlwhitcomb)
 *	    Implement dot range for "length", "sumof", and "productof".
 *	    Put loop value into special "$_" variable if none specified.
 *	11-Aug-2021 (rlwhitcomb)
 *	    Add integer divide "\" and "\=".
 *	11-Aug-2021 (rlwhitcomb)
 *	    Add "CHARS" function to break up a string into an array of codepoints.
 *	12-Aug-2021 (rlwhitcomb)
 *	    In the Variables list, for a function list the body, not the value since
 *	    many times the function shouldn't be executed at this time, and the
 *	    definition is more germane in this setting.
 *	12-Aug-2021 (rlwhitcomb)
 *	    More date functions.
 *	16-Aug-2021 (rlwhitcomb)
 *	    Need to use "mcDivide" for Bernoulli numbers to avoid infinite repeating digits errors.
 *	23-Aug-2021 (rlwhitcomb)
 *	    Fix precision value for formatting.
 *	24-Aug-2021 (rlwhitcomb)
 *	    Implement "@c" formatting (integer -> character).
 *	25-Aug-2021 (rlwhitcomb)
 *	    Fix the parsing of a couple of functions when optional parens are given. Fix a LOT of
 *	    weirdness with "getStringValue" when separators and quotes were improperly handled.
 *	25-Aug-2021 (rlwhitcomb)
 *	    Add "setArgument" for global variables.
 *	26-Aug-2021 (rlwhitcomb)
 *	    Add number constant conversion, and "isnull" function.
 *	01-Sep-2021 (rlwhitcomb)
 *	    Attempt to convert global variables to numbers if possible, otherwise leave as strings.
 *	02-Sep-2021 (rlwhitcomb)
 *	    Don't convert result to a string if "silent" because we won't display that string anyway.
 *	02-Sep-2021 (rlwhitcomb)
 *	    Issue #16: Change cutover for two-digit years to "today + 30 years" instead of 50.
 *	    Issue #10: Use BigInteger for duration conversions.
 *	08-Sep-2021 (rlwhitcomb)
 *	    Allow ISTRING for member names.
 *	10-Sep-2021 (rlwhitcomb)
 *	    #21 Fix the way "join" works with maps and lists.
 *	20-Sep-2021 (rlwhitcomb)
 *	    Add "tenpow" function (like "epow"). Add "fixup" calls to strip trailing zeros.
 *	26-Sep-2021 (rlwhitcomb)
 *	    Refine the error context for multiply/divide errors.
 *	04-Oct-2021 (rlwhitcomb)
 *	    Implement ":save" directive, with charset selection for it and ":open". Rename some
 *	    static final values as the constants they really are. Use LinkedHashMap for variables
 *	    so that the key sets list in the order they were defined.
 *	05-Oct-2021 (rlwhitcomb)
 *	    Split out "saveVariables" method to be called from GUI button code.
 *	06-Oct-2021 (rlwhitcomb)
 *	    #24 Full implementation of function parameters. Massive rewrite to use Scope.
 *	07-Oct-2021 (rlwhitcomb)
 *	    #24 Fix places that create List to convert to ArrayScope.
 *	    Context parameter for "toStringValue", new "setupFunctionCall" method, add
 *	    context also to "evaluateFunction", and "saveVariables". Add data type param
 *	    to ArrayScope, and change the way we initialize ArrayScope from regular lists.
 *	08-Oct-2021 (rlwhitcomb)
 *	    Add format to convert an integer value to words.
 *	14-Oct-2021 (rlwhitcomb)
 *	    Allow the "mode" keywords as ID values.
 *	15-Oct-2021 (rlwhitcomb)
 *	    #32: Fix arg parsing precedence with single-arg predefined functions.
 *	    Fix "substr" so we don't get index errors.
 *	    New "slice" and "splice" functions (equivalent to JavaScript). Enhance "substr" also
 *	    to perform sensibly with only one argument.
 *	16-Oct-2021 (rlwhitcomb)
 *	    #33: Make the convention that a bare reference to a function that was defined with parameters
 *	    is NOT a call to that function, but just a reference to it, then our problem is solved.
 *	    Implement "sort", and add "ignoreCase" parameter to base "compareValues" function.
 *	    Use "buildValueList" for "sort" so it works better for multi-dim arrays. Change the way
 *	    value conversion is done for that method.
 *	19-Oct-2021 (rlwhitcomb)
 *	    #35: Add "replace" function for strings. For options set using variables, throw an error
 *	    if the variable is not defined (makes more sense in that other values are keywords, and this
 *	    could just be a typo ("pre" instead of "prev") so saying '"pre" is undefined' is more user-friendly).
 *	    #34: Completely rewrite "splice" with new syntax for objects that makes sense, and not allowing
 *	    non-object, non-array values.
 *	20-Oct-2021 (rlwhitcomb)
 *	    #37: Currency format.
 *	21-Oct-2021 (rlwhitcomb)
 *	    #40: Use locale-based "%" formatter.
 *	23-Oct-2021 (rlwhitcomb)
 *	    #42: Implement decode and encode (base64) functions.
 *	25-Oct-2021 (rlwhitcomb)
 *	    #46: Implement "versioninfo" structure.
 *	27-Oct-2021 (rlwhitcomb)
 *	    #45: Implement "read" function.
 *	28-Oct-2021 (rlwhitcomb)
 *	    Revise CASE syntax a little bit to make "default" work better.
 *	    Implement predefined values very differently.
 *	02-Nov-2021 (rlwhitcomb)
 *	    #57: Implement "@+nns" formatting.
 *	03-Nov-2021 (rlwhitcomb)
 *	    #69: Introduce "$*" and "$#" global variables.
 *	    Don't clear "$..." variables in ":clear", nor display by ":variables", nor write in ":save".
 *	04-Nov-2021 (rlwhitcomb)
 *	    #71: Use "natural" ordering for "sort".
 *	07-Nov-2021 (rlwhitcomb)
 *	    #73: Fix '@s' formatting.
 *	    #69: Implement "$#" and "$*" for function parameters, and varargs in param lists.
 *	09-Nov-2021 (rlwhitcomb)
 *	    #62: Don't return inside the finally block inside "iterateOverDotRange"
 *	    #78: use same string compare as "sort" for "min" and "max".
 *	12-Nov-2021 (rlwhitcomb)
 *	    #81: Add directive to quote strings (or not).
 *	16-Nov-2021 (rlwhitcomb)
 *	    #87: Strip any quotes from incoming string argument values.
 *	    #85: Trap exceptions and wrap in our own during "exec" call.
 *	    #86: Change "versioninfo" to just "info" and add "os" and "java" parts.
 *	17-Nov-2021 (rlwhitcomb)
 *	    #96: add "this" to "getContextObject" calls so that LHS functions can be
 *	    evaluated.
 *	18-Nov-2021 (rlwhitcomb)
 *	    #95: Add constant predefined values for "phi" and "PHI" (the Golden Ratio
 *	    and its reciprocal).
 *	03-Dec-2021 (rlwhitcomb)
 *	    #95: Add new "ratphi" function for rational approximations of "phi" and "PHI".
 *	13-Dec-2021 (rlwhitcomb)
 *	    #129: Check for ".bat" or ".cmd" file for "exec" and automatically call "cmd /c".
 *	14-Dec-2021 (rlwhitcomb)
 *	    #106: Add "leave" statement to exit loops and functions.
 *	15-Dec-2021 (rlwhitcomb)
 *	    #151: Fix precedence of the logical operators.
 *	18-Dec-2021 (rlwhitcomb)
 *	    #159: Silence directives on command.
 *	24-Dec-2021 (rlwhitcomb)
 *	    #125: Add new Java version fields to "info.java".
 *	27-Dec-2021 (rlwhitcomb)
 *	    #125: Changed order of "info.java" fields.
 *	    #170: Switch "length" and "scale" computation.
 *	    #176: Directives shouldn't affect a return value.
 *	28-Dec-2021 (rlwhitcomb)
 *	    #183: Introduce '@q' to deliver unquoted strings, no matter the settings.
 *	    #188: Add "ceil" and "floor" functions.
 *	    #137: Add "reverse" function.
 *	    #128: Add "lpad", "pad", and "rpad" functions.
 *	31-Dec-2021 (rlwhitcomb)
 *	    Refactor the "getCharValue" code into a single method. Refactor "fill"
 *	    a bit to make only the variable mandatory.
 *	    #180: Use nn.mm on @j notation to specify indent size and increment,
 *	    and "-" to eliminate leading newline. Refactor parameters on "toStringValue".
 *	01-Jan-2022 (rlwhitcomb)
 *	    #178: Use current "silent" setting for ":include", instead of "false".
 *	    #175: More precise message going back to decimal mode (with precision).
 *	    #177: Save current program version as part of saved variables (to ensure compatibility).
 *	04-Jan-2022 (rlwhitcomb)
 *	    #194: New library version description in ":save".
 *	05-Jan-2022 (rlwhitcomb)
 *	    #182: Do the redirection of predefined values inside "evaluateFunction" as a common
 *	    location to get it done everywhere it is necessary. Define the subobjects of "info"
 *	    as predefined values themselves, to avoid redefinition.
 *	08-Jan-2022 (rlwhitcomb)
 *	    #183: Change '@Q' to double quote the result (whereas '@q' gets rid of quotes).
 *	    Enable '@q' and '@Q' for arrays and objects.
 *	10-Jan-2022 (rlwhitcomb)
 *	    #153: Add "setVariable" method, break out conversions to "stringToValue" method.
 *	    #108: Add more aliases for "null" as predefined values.
 *	14-Jan-2022 (rlwhitcomb)
 *	    Fix "frac" with one argument to convert anything to a fraction (not just a string).
 *	17-Jan-2022 (rlwhitcomb)
 *	    #130: Add "info.locale" object with relevant information.
 *	    #125: Add timezone information to "info" also.
 *	18-Jan-2022 (rlwhitcomb)
 *	    #211: Add "typeof" operator.
 *	19-Jan-2022 (rlwhitcomb)
 *	    #214: Add "cast" operator.
 *	20-Jan-2022 (rlwhitcomb)
 *	    #215: Enhance "@d" formatting to use "scale" for left padding with zeros.
 *	    Broaden "pad" functions to convert numbers, etc. to strings.
 *	21-Jan-2022 (rlwhitcomb)
 *	    Add "libversion" with the base implementation version of the library to "info".
 *	    #135: Add "const" values.
 *	22-Jan-2022 (rlwhitcomb)
 *	    #220: Don't output a message for ":clear pi" (for instance) where nothing gets cleared.
 *	    #216: Add "format" function; try to keep primitive numbers as integers if possible.
 *	    Add more environment-related values to the "info.os" object.
 *	24-Jan-2022 (rlwhitcomb)
 *	    #103: Start to implement complex number support.
 *	    #223: Implement ":predefined" command.
 *	    Move "stringToValue" out to CalcUtil.
 *	26-Jan-2022 (rlwhitcomb)
 *	    #206: Refactor by moving predefined variable init to separate file; also Settings and TrigMode.
 *	    #227: Add "timethis" statement.
 *	30-Jan-2022 (rlwhitcomb)
 *	    #229: Fix calling of functions with missing / defaulted parameters.
 *	31-Jan-2022 (rlwhitcomb)
 *	    #212: Changes to "typeof" to work right with functions.
 *	    #103: Implement complex number to real powers; complex number roots; '@i' formatting.
 *	01-Feb-2022 (rlwhitcomb)
 *	    #231: Move some constants out to Constants class.
 *	02-Feb-2022 (rlwhitcomb)
 *	    #115: Supply a read-only view of the Settings to CalcPredefine for "info.settings".
 *	    #115: Move "mc" and "mcDivide" into Settings.
 *	    #234: Convert integer loop veriables to BigInteger so that "===" works inside loops
 *		  against the index var.
 *	03-Feb-2022 (rlwhitcomb)
 *	    #230: Add id list to ":predefs", allow wildcards in ":vars", ":clear", and now ":predefs" too.
 *	04-Feb-2022 (rlwhitcomb)
 *	    Refactor a bit and fix bugs with return value of ":clear", ":vars", and ":predefs".
 *	    #237: Tiny fix to not list duplicates because of "$*" as a predefined value.
 *	05-Feb-2022 (rlwhitcomb)
 *	    #233: Implement SystemValue as a way to set value via the "settings" object.
 *	    Fix one-argument "complex".
 *	    #144: Implement "matches" standalone function and case selector.
 *	07-Feb-2022 (rlwhitcomb)
 *	    #239: Add "compareOp expr" as another caseSelector.
 *	08-Feb-2022 (rlwhitcomb)
 *	    #235: Implement atan2() ourselves. Add "@p" formatting.
 *	10-Feb-2022 (rlwhitcomb)
 *	    Oops! Implement "modulus" for fractions.
 *	11-Feb-2022 (rlwhitcomb)
 *	    #245: Fix stacking of the "settings" values, plus quiet mode during functions.
 *	13-Feb-2022 (rlwhitcomb)
 *	    #199: Refactoring of values to allow arbitrary "id" for loop variables and parameters.
 *	15-Feb-2022 (rlwhitcomb)
 *	    #169: New version of evaluateFunction with just the one parameter (context).
 *	    But also create a special flag to NOT do the zero-arg call during parameter evaluation
 *	    so that we can pass zero-arg functions as parameters successfully.
 *	    #249: Add "expr IN loopCtl" as another expression type.
 *	    #252: Predefine the loop control value in the local symbol scope so the visitor
 *	    will find it during the block execution.
 *	18-Feb-2022 (rlwhitcomb)
 *	    #103: More support for complex numbers; some cleanup of "visit" -> "evaluateFunction".
 *	11-Apr-2022 (rlwhitcomb)
 *	    #267: Add "Elvis" operator.
 *	14-Apr-2022 (rlwhitcomb)
 *	    #273: Move math-related classes to "math" package.
 *	26-Apr-2022 (rlwhitcomb)
 *	    #290: Implement optional statement blocks for directives with mode options.
 *	03-May-2022 (rlwhitcomb)
 *	    #68: Reimplement "index" to work correctly with objects and lists, including
 *	    indexes of objects, and negative indexes.
 *	04-May-2022 (rlwhitcomb)
 *	    #300: Allow "@s" for objects and lists.
 *	    #308: Add "<>" as an alternative for "not equals".
 *	05-May-2022 (rlwhitcomb)
 *	    #296: Add "notnull" function.
 *	    #298: Add "within" keyword to "loop" statement and "in" expressions.
 *	06-May-2022 (rlwhitcomb)
 *	    #305: Change "chars" to "codes" and add new "chars" that separates a string
 *	    into a character array.
 *	    #287: Allow "define" and "const" at any level.
 *	07-May-2022 (rlwhitcomb)
 *	    #292: Add ":require" directive. Tweak saved file format to use it.
 *	    Turn off separator mode during ":save".
 *	    Use try/finally to make sure the "pop" happens during bracket block for
 *	    mode options.
 *	10-May-2022 (rlwhitcomb)
 *	    #316: Add reverse "Elvis" operator.
 *	11-May-2022 (rlwhitcomb)
 *	    #64: Separately operate on objects and lists in the case convert expression.
 *	    #318: Fix evaluation of ValueScope within the convertCase function. Rename
 *	    "evaluateFunction" to just "evaluate".
 *	    #319: Implement "!!" operator.
 *	12-May-2022 (rlwhitcomb)
 *	    #320: Implement case conversion with a new recursive method and a Transformer.
 *	13-May-2022 (rlwhitcomb)
 *	    #320: Need to rearrange code between Transformer and "copyAndTransform".
 *	    #320: Rework "trim" using Transformer.
 *	    #320: Rework "replace" also.
 *	15-May-2022 (rlwhitcomb)
 *	    #315: Implement pre- and post-inc/dec operators for objects and lists.
 *	17-May-2022 (rlwhitcomb)
 *	    #334: Fix the extra processing of ":echo" messages.
 *	18-May-2022 (rlwhitcomb)
 *	    #315: Protect "--" on empty lists and objects.
 *	20-May-2022 (rlwhitcomb)
 *	    #334: Part of "addQuotes" in formatting is "quoteControl" also.
 *	    #334: Maybe "@Q" shouldn't double the quotes.
 *	    #339: Move "cleanDecimal" to "fixupToInteger" and use it more places.
 *	21-May-2022 (rlwhitcomb)
 *	    #327: Add "unique" function.
 *	22-May-2022 (rlwhitcomb)
 *	    Simplify the grammar which gets rid of the slowdown from several versions ago.
 *	    #340: Use "Which.find" in "exec".
 *	23-May-2022 (rlwhitcomb)
 *	    #341: Add "~~" ("to number") operator.
 *	25-May-2022 (rlwhitcomb)
 *	    #348: Add "var" statement and clear local vars on each loop/while iteration.
 *	    #349: Fix "buildValueList" for sort; add context for error message.
 *	26-May-2022 (rlwhitcomb)
 *	    #320: Redo "matches" for arrays and objects to return similar objects whose
 *	    keys / values are matching.
 *	27-May-2022 (rlwhitcomb)
 *	    #320: Refactor the "copyNull" handling for Transformers.
 *	    Move "setupFunctionCall" out to FunctionDeclaration. More refactoring around
 *	    "evaluate" during parameter evaluation. Move "isPredefined", "saveVariables",
 *	    "copyAndTransform", and "buildValueList" out to CalcUtil.
 *	30-May-2022 (rlwhitcomb)
 *	    More places need to call "fixupToInteger".
 *	    #301: "convertToWords" accepts BigInteger.
 *	01-Jun-2022 (rlwhitcomb)
 *	    #45: Add "write" function.
 *	11-Jun-2022 (rlwhitcomb)
 *	    #365: Check for immutable arrays.
 *	15-Jun-2022 (rlwhitcomb)
 *	    #365: For constant objects display the string value of the object, not the "toString" value.
 *	    #191: Change "reverse" to return a new (modified) array as the result.
 *	20-Jun-2022 (rlwhitcomb)
 *	    #364: Allow ":echo" to output different places.
 *	23-Jun-2022 (rlwhitcomb)
 *	    #314: Add processing for sets.
 *	    Add recognition of "set minus" symbol.
 *	24-Jun-2022 (rlwhitcomb)
 *	    #373: Add "exists" function for files/directories.
 *	25-Jun-2022 (rlwhitcomb)
 *	    #314: Add set difference.
 *	27-Jun-2022 (rlwhitcomb)
 *	    #376: Move "exists" code to FileUtilities; add check for proper name case.
 *	29-Jun-2022 (rlwhitcomb)
 *	    #383: Display action message for "var" statement.
 *	    #381: Revamp sort completely to work nicely with maps and sets (including sort map by key or value).
 *	05-Jul-2022 (rlwhitcomb)
 *	    #291: Add optional flags to "matches".
 *	06-Jul-2022 (rlwhitcomb)
 *	    #388: Add same optional flags to case "matches" selector.
 *	07-Jul-2022 (rlwhitcomb)
 *	    #389: A "var id" declaration doesn't need an initial value expression. Fix the value quoting
 *	    on the action messages for both "const" and "var".
 *	08-Jul-2022 (rlwhitcomb)
 *	    #393: Cleanup imports.
 *	10-Jul-2022 (rlwhitcomb)
 *	    #392: Option to sort objects by keys.
 *	11-Jul-2022 (rlwhitcomb)
 *	    #404: Fix wrong value for "quotes" in "@s" formatting.
 *	    #401: Return result of bracket block (if present) in "processModeOption".
 *	    Refactor some of the lexical tokens in the grammar to help with coding "isEmptyStmt".
 *	19-Jul-2022 (rlwhitcomb)
 *	    #412: Refactor parameters to "toStringValue".
 *	13-Jul-2022 (rlwhitcomb)
 *	    #314, #315: Actually, ++/-- of empty objects doesn't work.
 *	19-Jul-2022 (rlwhitcomb)
 *	    #417: Throw error on ":include" if the file is not found.
 *	24-Jul-2022 (rlwhitcomb)
 *	    #412: Add "skipLevels" to StringFormat.
 *	25-Jul-2022 (rlwhitcomb)
 *	    #412: Fix problem of duplicate initial indent with skip level > 0.
 *	29-Jul-2022 (rlwhitcomb)
 *	    #402: Move version check out to separate method in CalcUtil (for use on
 *	    command line).
 *	    #390: Turn on "quiet" mode inside CaseVisitor (same as for function evaluation)
 *	    so we only see the final "case" result.
 *	09-Aug-2022 (rlwhitcomb)
 *	    #436: Put out "define", "const", and "var" on :vars and :predefs.
 *	19-Aug-2022 (rlwhitcomb)
 *	    #439: Implement "next" statement in loop, while, and case.
 *	23-Aug-2022 (rlwhitcomb)
 *	    #452: Fix weird error due to "leave" not setting return value from function.
 *	    #455: Change "chars" and "codes" to deal differently depending on input value.
 *	    #459: Add "@@" (to string) operator.
 *	24-Aug-2022 (rlwhitcomb)
 *	    #454: Implement ":colors" directive.
 *	    #447: Add "grads" mode for trig calculations.
 *	    Move "I_MINUS_ONE" out to Constants.
 *	    Simplify date constant parsing.
 *	    Factor out conversion to LocalDate into a helper method.
 *	25-Aug-2022 (rlwhitcomb)
 *	    #466: Make normally ignored return values from "definition" statements more readable
 *	    (as return value from "eval").
 *	    #465: Add "delete" and "rename" functions.
 *	26-Aug-2022 (rlwhitcomb)
 *	    #458: Process "parallel" keyword on function declaration.
 *	29-Aug-2022 (rlwhitcomb)
 *	    #453: Add "fileinfo" function.
 *	    #469: Update "has" function to search objects recursively.
 *	31-Aug-2022 (rlwhitcomb)
 *	    #453: Return empty object for FileInfo if it doesn't exist.
 *	08-Sep-2022 (rlwhitcomb)
 *	    #475: Add "caller(n)" function for doing stack tracing.
 *	12-Sep-2022 (rlwhitcomb)
 *	    #480: Update KB constant range to beyond exabytes (and extend to BigInteger).
 *	    Change '@K' to format using long names.
 *	14-Sep-2022 (rlwhitcomb)
 *	    #485: Add "mod" operator to multiply operator.
 *	    Implement "ceil" and "floor" for fractions.
 *	25-Sep-2022 (rlwhitcomb)
 *	    #426: Add "toDate" function.
 *	30-Sep-2022 (rlwhitcomb)
 *	    #496: Optional commas in "@w" format.
 *	03-Oct-2022 (rlwhitcomb)
 *	    #499: Set rational mode in CalcPiWorker right away during initialization.
 *	03-Oct-2022 (rlwhitcomb)
 *	    #497: Use new "divideContext" method to get working context for divisions.
 *	06-Oct-2022 (rlwhitcomb)
 *	    #501: Add "tobase" function.
 *	08-Oct-2022 (rlwhitcomb)
 *	    #501: Add "frombase" function.
 *	12-Oct-2022 (rlwhitcomb)
 *	    #103: Add extra param to "compareValues" for equality checks.
 *	17-Oct-2022 (rlwhitcomb)
 *	    #522: Implement "-" qualifiers for several "@" formats.
 *	21-Oct-2022 (rlwhitcomb)
 *	    #470: Several optimizations of "iterateOverDotRange" depending on the operation
 *	    to be performed.
 *	    #473: Add flags into FileUtilities.exists(). Add "findfiles" function.
 *	24-Oct-2022 (rlwhitcomb)
 *	    #473: Additional flags for "findfiles" to search recursively, provide full paths,
 *	    and to ignore case of file names when matching.
 *	25-Oct-2022 (rlwhitcomb)
 *	    #534: Error on duplicate "const" declaration.
 *	01-Nov-2022 (rlwhitcomb)
 *	    #544: Respect the "quotestrings" setting for "@j" formatting; turn off
 *	    "extraSpace" with the "-" flag.
 *	    #543: Trap DateTimeException and wrap with CalcExprException.
 *	06-Nov-2022 (rlwhitcomb)
 *	    #476: New "readProperties" and "writeProperties" functions.
 *	    Use "natural order" comparator for properties keys.
 *	07-Nov-2022 (rlwhitcomb)
 *	    #549: Fix Intl tag for a message that moved.
 *	09-Nov-2022 (rlwhitcomb)
 *	    #550: ":assert" directive.
 *	10-Nov-2022 (rlwhitcomb)
 *	    #554: Don't reallocate the LValueContext during popScope,
 *	    but cache it in the NestedScope.
 *	11-Nov-2022 (rlwhitcomb)
 *	    #554: Don't do the extra pop/push of function scope.
 *	11-Nov-2022 (rlwhitcomb)
 *	    #458: Use InheritableThreadLocal for scope and context (more are needed).
 *	28-Nov-2022 (rlwhitcomb)
 *	    #557: Call the coloring routine without the map inside ":echo".
 *	29-Nov-2022 (rlwhitcomb)
 *	    #564: Add "color" function.
 *	29-Nov-2022 (rlwhitcomb)
 *	    #567: Add "descending" flag to sort.
 *	30-Nov-2022 (rlwhitcomb)
 *	    #566: Multiple declarations on "const" and "var".
 *	01-Dec-2022 (rlwhitcomb)
 *	    Add "nullCheck" for pre- and postInc operators.
 *	    Reverse ".equals" test with empty collection to avoid NPEs.
 *	02-Dec-2022 (rlwhitcomb)
 *	    #564: Use new ConsoleColor codes to expose color codes for "@Q" format.
 *	05-Dec-2022 (rlwhitcomb)
 *	    #573: New "scan" function.
 *	13-Dec-2022 (rlwhitcomb)
 *	    #580: Fix "sumof" bug with integer values.
 *	17-Dec-2022 (rlwhitcomb)
 *	    #572: Regularize member naming conventions.
 *	19-Dec-2022 (rlwhitcomb)
 *	    #79: Move "random" function out to MathUtil.
 *	    #588: Another flavor of case selector with two compare ops.
 *	    #559: Changes for rational complex numbers.
 *	20-Dec-2022 (rlwhitcomb)
 *	    #588: Fix incorrect evaluation of XOR in double compare op selector.
 *	22-Dec-2022 (rlwhitcomb)
 *	    #559: Don't insist that both values be fractions before doing fraction
 *	    calculations; either one will do.
 *	24-Dec-2022 (rlwhitcomb)
 *	    #441: Implement "is" operator.
 *	29-Dec-2022 (rlwhitcomb)
 *	    #558: Beginnings of "quaternion" support.
 *	05-Jan-2023 (rlwhitcomb)
 *	    #558: Quaternion basic arithmetic.
 *	10-Jan-2023 (rlwhitcomb)
 *	    #103: New complex "sqrt" function; add rounding context to other functions.
 *	    #558: Give quaternion priority over complex so operations with "i" will promote.
 *	12-Jan-2023 (rlwhitcomb)
 *	    Refactor the Next and Leave exceptions.
 *	24-Jan-2023 (rlwhitcomb)
 *	    #594: Redo the bit operations on pure boolean values.
<<<<<<< HEAD
 *	22-Feb-2023 (rlwhitcomb)
 *	    #458: Pop the scope stack for parallel functions once the thread has been
 *	    launched. Different message for defining a parallel function.
=======
 *	04-Feb-2023 (rlwhitcomb)
 *	    #558: More quaternion arithmetic, particularly integer powers.
 *	12-Feb-2023 (rlwhitcomb)
 *	    #68: Fixes to "substr" for null begin/end values.
 *	16-Feb-2023 (rlwhitcomb)
 *	    #244: Move "formatWithSeparators" from CalcUtil to Num. Apply to formatting
 *	    fractions.
>>>>>>> 44b7c195
 */
package info.rlwhitcomb.calc;

import de.onyxbits.SemanticVersion;
import info.rlwhitcomb.directory.FileInfo;
import info.rlwhitcomb.directory.Match;
import info.rlwhitcomb.math.BigFraction;
import info.rlwhitcomb.math.ComplexNumber;
import info.rlwhitcomb.math.DateUtil;
import info.rlwhitcomb.math.MathUtil;
import info.rlwhitcomb.math.Num;
import info.rlwhitcomb.math.NumericUtil;
import info.rlwhitcomb.math.Quaternion;
import info.rlwhitcomb.util.*;
import net.iharder.b64.Base64;
import org.antlr.v4.runtime.ParserRuleContext;
import org.antlr.v4.runtime.Token;
import org.antlr.v4.runtime.tree.ParseTree;
import org.antlr.v4.runtime.tree.TerminalNode;

import java.io.File;
import java.io.IOException;
import java.io.Reader;
import java.io.Writer;
import java.math.BigDecimal;
import java.math.BigInteger;
import java.math.MathContext;
import java.nio.charset.Charset;
import java.nio.charset.IllegalCharsetNameException;
import java.nio.charset.StandardCharsets;
import java.nio.charset.UnsupportedCharsetException;
import java.nio.file.DirectoryNotEmptyException;
import java.nio.file.FileAlreadyExistsException;
import java.nio.file.Files;
import java.nio.file.Path;
import java.nio.file.Paths;
import java.text.FieldPosition;
import java.text.NumberFormat;
import java.time.DateTimeException;
import java.time.DayOfWeek;
import java.time.LocalDate;
import java.time.format.DateTimeParseException;
import java.util.*;
import java.util.concurrent.CompletionService;
import java.util.concurrent.ExecutionException;
import java.util.concurrent.ExecutorCompletionService;
import java.util.concurrent.ForkJoinPool;
import java.util.function.Consumer;
import java.util.function.Function;
import java.util.function.Supplier;
import java.util.function.UnaryOperator;
import java.util.regex.Matcher;
import java.util.regex.Pattern;

import static info.rlwhitcomb.calc.CalcUtil.*;
import static info.rlwhitcomb.math.NumericUtil.RangeMode;
import static info.rlwhitcomb.util.CharUtil.Justification.*;
import static info.rlwhitcomb.util.ConsoleColor.Code.*;
import static info.rlwhitcomb.util.Constants.*;


/**
 * Visit each node of the parse tree and do the appropriate calculations at each level.
 * <p> Separate from the grammar, which at this point is completely language-agnostic.
 */
public class CalcObjectVisitor extends CalcBaseVisitor<Object>
{
	/**
	 * Enumeration of possible optimization strategies for {@link #iterateOverDotRange},
	 * depending on what we're really trying to do during the iteration.
	 */
	private enum Purpose
	{
		/** We need to visit all the values (as for {@code loop}). */
		ALL,
		/** We only need to match one (or a small number of) values, as for {@code case}, or {@code in}. */
		SELECT,
		/** We're trying to calculate a sum (as for {@code sumof}). */
		SUM,
		/** We're trying to calculate a product (as for {@code productof}). */
		PRODUCT,
		/** The length (or number of values) in the range is all we need (as for {@code length}). */
		LENGTH
	}

	/**
	 * Interface for the {@link #iterateOverDotRange iterateOverDotRange(...)} method, which is either called for each value
	 * in the range, or is used to optimally calculate the result without having to do the entire
	 * iteration.
	 * <p> We use the {@link Purpose} to partially decide if the optimization will apply. For instance,
	 * for the {@code loop} statement, no optimization is possible because the whole purpose is to
	 * do something with every value in the range. This is only a partial determination, also depending
	 * on the type of object(s) passed to the statement.
	 */
	private interface IterationVisitor extends Function<Object, Object>
	{
		/**
		 * Supply the overarching function we're working on, in order to suggest
		 * possible short-circuit optimizations (as in {@code sumof n}).
		 *
		 * @return The type of calculation we're doing with this range.
		 */
		default Purpose getPurpose() {
		    return Purpose.ALL;
		}

		@Override
		Object apply(Object value);

		/**
		 * Given the "dot" range values, compute the short-circuit "final" value.
		 * <p>Note: this is only called for a visitor whose purpose is not {@link Purpose#ALL}.
		 *
		 * @param start The beginning value.
		 * @param stop  Ending value of the range.
		 * @param step  The step value through the range.
		 * @return      The final value, computed from the range.
		 * @throws IllegalArgumentException if for some reason the given values aren't amenable
		 *         to calculating the final value all at once (so, we have to go back to every value).
		 */
		default Object finalValue(Number start, Number stop, Number step)
			throws IllegalArgumentException
		{
		    return null;
		}

		/**
		 * Find the length of the arithmetic sequence, which is {@code (stop - start) / step}.
		 *
		 * @param start  Starting value of the sequence.
		 * @param stop   Ending value of the sequence.
		 * @param step   Difference between successive terms.
		 * @return       Number of terms in the sequence.
		 */
		static Number length(Number start, Number stop, Number step) {
		    if (start instanceof Integer) {
			int iStart = (Integer) start;
			int iStop  = (Integer) stop;
			int iStep  = (Integer) step;

			return (iStop - iStart) / iStep + 1;
		    }
		    else {
			BigDecimal dStart = (BigDecimal) start;
			BigDecimal dStop  = (BigDecimal) stop;
			BigDecimal dStep  = (BigDecimal) step;

			return fixup(dStop.subtract(dStart).divide(dStep).add(BigDecimal.ONE));
		    }
		}

		/**
		 * Given range values, and a target value, determine if the target is contained in the range.
		 *
		 * @param visitor The visitor used to calculate values.
		 * @param value   The target expression value to match (can be any kind of value).
		 * @param start   Starting value (either integer or decimal) for the range, can be negative.
		 * @param stop    Ending value of the range.
		 * @param step    Step value through the range, again this can be negative.
		 * @param ctx     The value context (for error reporting).
		 * @return        Whether or not the target value is exactly contained in the range.
		 */
		static boolean containedIn(CalcObjectVisitor visitor, Object value, Number start, Number stop, Number step, ParserRuleContext ctx) {
		    // The range values will either be all integers or all decimal values
		    if (start instanceof Integer) {
			int iValue = toIntValue(visitor, value, visitor.settings.mc, ctx);
			int iStart = (Integer) start;
			int iStop  = (Integer) stop;
			int iStep  = (Integer) step;

			if (iStep < 0) {
			    return (iValue >= iStop && iValue <= iStart) && ((iValue + iStart) % iStep == 0);
			}
			else {
			    return (iValue >= iStart && iValue <= iStop) && ((iValue - iStart) % iStep == 0);
			}
		    }
		    else {
			BigDecimal dValue = toDecimalValue(visitor, value, visitor.settings.mc, ctx);
			BigDecimal dStart = (BigDecimal) start;
			BigDecimal dStop  = (BigDecimal) stop;
			BigDecimal dStep  = (BigDecimal) step;

			if (dStep.signum() < 0) {
			    return (dValue.compareTo(dStop) >= 0 && dValue.compareTo(dStart) <= 0) &&
				fixup(dValue.add(dStart).remainder(dStep)).equals(BigDecimal.ZERO);
			}
			else {
			    return (dValue.compareTo(dStart) >= 0 && dValue.compareTo(dStop) <= 0) &&
				fixup(dValue.subtract(dStart).remainder(dStep)).equals(BigDecimal.ZERO);
			}
		    }
		}
	}

	/** Flag for case-insensitive sort. */
	private static final int SORT_CASE_INSENSITIVE = 0x0001;
	/** Flag for sort of keys vs values in maps. */
	private static final int SORT_SORT_KEYS        = 0x0002;
	/** Flag for sort in descending order. */
	private static final int SORT_DESCENDING       = 0x0004;
	/** The set of all the valid sort flags we support. */
	private static final int SORT_ALL_FLAGS =
	    ( SORT_CASE_INSENSITIVE | SORT_SORT_KEYS | SORT_DESCENDING );

	/** Flag for case-insensitive matches. */
	private static final int MATCH_CASE_INSENSITIVE = 0x0001;
	/** Flag for "dotall" matches. */
	private static final int MATCH_DOTALL           = 0x0002;
	/** Flag for Unicode-case match. */
	private static final int MATCH_UNICODE_CASE     = 0x0004;
	/** Flag for literal match. */
	private static final int MATCH_LITERAL          = 0x0008;
	/** Flag for multi-line match. */
	private static final int MATCH_MULTILINE        = 0x0010;
	/** Flag for Unix lines mode. */
	private static final int MATCH_UNIX_LINES       = 0x0020;
	/** The set of all the valid flags we support. */
	private static final int MATCH_ALL_FLAGS =
	    ( MATCH_CASE_INSENSITIVE | MATCH_DOTALL | MATCH_UNICODE_CASE | MATCH_LITERAL | MATCH_MULTILINE | MATCH_UNIX_LINES );


	/** Pattern for format specifiers. */
	private static final Pattern FORMAT_PATTERN =
		Pattern.compile("\\s*@([\\-+])?([0-9]+)?([\\.](([0-9]+)?([\\.]([0-9]+))?))?([a-zA-Z,_])?([a-zA-Z%$])");

	/** Scale for double operations. */
	private static final MathContext MC_DOUBLE = MathContext.DECIMAL64;

	/**
	 * MathContext to use for pi/e calculations when regular context is unlimited.
	 * Note: precision is arbitrary, but {@link MathUtil#pi} is limited to ~12,500 digits.
	 * Note also that this precision is used for division operations in unlimited mode,
	 * where often an exception would be thrown due to infinite repeating digits.
	 */
	private static final MathContext MC_MAX_DIGITS = new MathContext(12000);

	/** Whether we are running on Windows or not. */
	private static final boolean RUNNING_ON_WINDOWS = Environment.isWindows();


	/** Initialization flag -- delays print until constructor is finished.  */
	private boolean initialized = false;

	/**
	 * Flag set during {@link FunctionScope#setParameterValue} so that zero-arg functions
	 * passed as parameters without parens don't get erroneously called prematurely.
	 */
	private boolean doNotCallZeroArgFunctions = false;

	/** The mode settings for this instantiation of the visitor. */
	private Settings settings;

	/** Global symbol table for variables. */
	private final GlobalScope globals;

	/** The current topmost scope for variables (thread local for parallel computations). */
	private InheritableThreadLocal<NestedScope> threadCurrentScope = new InheritableThreadLocal<>();

	/** The current {@code LValueContext} for variables (thread local for parallel computations). */
	private InheritableThreadLocal<LValueContext> threadCurrentContext = new InheritableThreadLocal<>();

	/** The executor for running parallel computations. */
	private ForkJoinPool executor = ForkJoinPool.commonPool();

	/** Completion service for parallel execution. */
	private CompletionService<Object> cs = new ExecutorCompletionService<>(executor);

	/** The number of currently submitted parallel jobs waiting for completion. */
	private int numberOfParallelJobs = 0;

	/** {@link CalcDisplayer} object so we can output results to either the console or GUI window. */
	private final CalcDisplayer displayer;

	/**
	 * The worker used to maintain the current e/pi values, and calculate them
	 * in a background thread.
	 */
	private CalcPiWorker piWorker = null;

	/** Stack of previous "timing" mode values. */
	private final Deque<Boolean> timingModeStack       = new ArrayDeque<>();

	/** Stack of previous "debug" mode values. */
	private final Deque<Boolean> debugModeStack        = new ArrayDeque<>();

	/** Stack of previous "rational" mode values. */
	private final Deque<Boolean> rationalModeStack     = new ArrayDeque<>();

	/** Stack of previous "separator" mode values. */
	private final Deque<Boolean> separatorModeStack    = new ArrayDeque<>();

	/** Stack of previous "ignore case" mode values. */
	private final Deque<Boolean> ignoreCaseModeStack   = new ArrayDeque<>();

	/** Stack of previous "quote strings" mode values. */
	private final Deque<Boolean> quoteStringsModeStack = new ArrayDeque<>();

	/** Stack of previous "sort keys" mode values. */
	private final Deque<Boolean> sortKeysModeStack     = new ArrayDeque<>();

	/** Stack of previous "colored" mode values. */
	private final Deque<Boolean> coloredModeStack      = new ArrayDeque<>();

	/** Stack of previous "resultsOnly" mode values. */
	private final Deque<Boolean> resultsOnlyModeStack  = new ArrayDeque<>();

	/** Stack of previous "quiet" mode values. */
	private final Deque<Boolean> quietModeStack        = new ArrayDeque<>();

	/** Stack of previous "silence" mode values. */
	private final Deque<Boolean> silenceModeStack      = new ArrayDeque<>();


	/**
	 * Access the currently active symbol table, whether the globals,
	 * or the current function, or statement block.
	 * <p>Note: this is a {@link ThreadLocal} variable, so this should be
	 * the only access point.
	 *
	 * @return The current {@link NestedScope}, which is the innermost scope
	 *         currently in view.
	 */
	public NestedScope getVariables() {
	    return threadCurrentScope.get();
	}

	/**
	 * Set the given symbol table scope as the topmost (current) context.
	 * <p> Also set {@link #threadCurrentContext} for symbol table lookup.
	 *
	 * @param newScope The new symbol table scope to be the current one.
	 */
	public void pushScope(final NestedScope newScope) {
	    newScope.setEnclosingScope(getVariables());
	    threadCurrentScope.set(newScope);

	    LValueContext context = newScope.getContext();
	    if (context == null) {
		context = new LValueContext(newScope, settings.ignoreNameCase);
		newScope.setContext(context);
	    }
	    else {
		context.setIgnoreCase(settings.ignoreNameCase);
	    }
	    threadCurrentContext.set(context);
	}

	/**
	 * Pop the topmost symbol table scope off the stack, making the previous (parent)
	 * scope as the current one. Also pops the {@link #threadCurrentContext} for correct
	 * symbol lookup.
	 */
	public void popScope() {
	    NestedScope enclosingScope = getVariables().getEnclosingScope();
	    threadCurrentScope.set(enclosingScope);

	    LValueContext context = enclosingScope.getContext();
	    context.setIgnoreCase(settings.ignoreNameCase);
	    threadCurrentContext.set(context);
	}

	/**
	 * Get the symbol table context for the given variable.
	 *
	 * @param var The parsing context to construct the lookup context for.
	 * @return    A variable lookup context for this variable.
	 */
	private LValueContext getLValue(CalcParser.VarContext var) {
	    return LValueContext.getLValue(this, var, threadCurrentContext.get());
	}


	Supplier<Object> phiSupplier = () -> {
	    if (settings.rationalMode)
		return MathUtil.ratphi(settings.mcDivide, false);
	    else
		return MathUtil.phi(settings.mcDivide, false);
	};
	Supplier<Object> phi1Supplier = () -> {
	    if (settings.rationalMode)
		return MathUtil.ratphi(settings.mcDivide, true);
	    else
		return MathUtil.phi(settings.mcDivide, true);
	};


	/**
	 * Construct the visitor, with the given displayer for results, and the settings
	 * from the command-line options.
	 *
	 * @param resultDisplayer  Where to display the results.
	 * @param originalSettings The settings gleaned from the command line options.
	 */
	public CalcObjectVisitor(final CalcDisplayer resultDisplayer, final Settings originalSettings) {
	    displayer = resultDisplayer;
	    settings  = originalSettings;
	    setIntMathContext(MathContext.DECIMAL128);

	    globals = new GlobalScope();
	    pushScope(globals);

	    CalcPredefine.define(globals, piWorker, phiSupplier, phi1Supplier);

	    ObjectScope sets = new ObjectScope();
	    PredefinedValue.define(globals, "settings", sets);

	    SystemValue.define(sets, settings, "trigMode",          this::setTrigMode    );
	    SystemValue.define(sets, settings, "units",             this::setUnits       );
	    SystemValue.define(sets, settings, "rationalMode",      pushRationalMode     );
	    SystemValue.define(sets, settings, "separatorMode",     pushSeparatorMode    );
	    SystemValue.define(sets, settings, "silent",            pushQuietMode        );
	    SystemValue.define(sets, settings, "silenceDirectives", pushSilenceMode      );
	    SystemValue.define(sets, settings, "ignoreNameCase",    pushIgnoreCaseMode   );
	    SystemValue.define(sets, settings, "quoteStrings",      pushQuoteStringsMode );
	    SystemValue.define(sets, settings, "sortKeys",          pushSortKeysMode     );
	    SystemValue.define(sets, settings, "precision",         this::setPrecision   );
	    sets.setImmutable(true);

	    initialized = true;
	}



	private void displayDirectiveMessage(final String formatOrKey, final Object... args) {
	    if (initialized && !settings.silent && !settings.silenceDirectives) {
		String message = Intl.formatKeyString(formatOrKey, args);
		displayer.displayActionMessage(message);
	    }
	}

	public void displayActionMessage(final String formatOrKey, final Object... args) {
	    if (initialized && !settings.silent) {
		String message = Intl.formatKeyString(formatOrKey, args);
		displayer.displayActionMessage(message);
	    }
	}


	/**
	 * Set one of the global argument variables ({@code $0}, {@code $1}, etc)
	 * to the given value.
	 *
	 * @param index	The zero-based index for the variable.
	 * @param arg	The argument value, which will be parsed and set as a numeric value
	 *		if it successfully parses as a {@link BigDecimal}, or a boolean
	 *		if it fails that, otherwise it will be set as a string.
	 * @see GlobalScope#GLOBAL_PREFIX
	 */
	public void setArgument(final int index, final String arg) {
	    String argKey = String.format("%1$s%2$d", GlobalScope.GLOBAL_PREFIX, index);
	    Object value = stringToValue(arg);

	    ParameterValue.define(globals, argKey, value);
	}

	/**
	 * Set the value of a global variable (from command line).
	 *
	 * @param name	The variable's name.
	 * @param value	The original string value to set, which will be converted
	 *		(if possible) to a number or boolean.
	 */
	public void setVariable(final String name, final String value) {
	    globals.setValue(name, stringToValue(value));
	}


	public Settings getSettings() {
	    return settings;
	}

	public MathContext getMathContext() {
	    return settings.mc;
	}

	private void triggerPiCalculation() {
	    if (piWorker == null) {
		piWorker = new CalcPiWorker(settings.mcDivide);
		piWorker.setRational(settings.rationalMode);
	    }
	    else {
		piWorker.calculate(settings.mcDivide);
	    }
	}

	public int setMathContext(final MathContext newMathContext) {
	    int prec = newMathContext.getPrecision();

	    settings.mc        = newMathContext;
	    settings.precision = prec;

	    // Use a limited precision of our max digits in the case of unlimited precision
	    settings.mcDivide = (prec == 0) ? MC_MAX_DIGITS : newMathContext;

	    // Either create the worker object, or trigger a recalculation
	    triggerPiCalculation();

	    if (settings.precision == 0)
		displayDirectiveMessage("%calc#precUnlimited");
	    else if (settings.precision == 1)
		displayDirectiveMessage("%calc#precOneDigit");
	    else
		displayDirectiveMessage("%calc#precDigits", settings.precision);

	    return settings.precision;
	}

	public BigInteger setIntMathContext(final MathContext newMathContext) {
	    return BigInteger.valueOf(setMathContext(newMathContext));
	}

	public boolean setSilent(final boolean newSilent) {
	    boolean oldSilent = settings.silent;
	    settings.silent = newSilent;
	    return oldSilent;
	}

	private UnaryOperator<Boolean> setQuietMode = mode -> {
	    return Calc.setQuietMode(mode);
	};

	private Consumer<Object> pushQuietMode = mode -> {
	    processModeOption(mode, quietModeStack, setQuietMode);
	};

	public boolean setSilenceDirectives(final boolean newSilence) {
	    boolean oldSilence = settings.silenceDirectives;
	    settings.silenceDirectives = newSilence;
	    return oldSilence;
	}

	private UnaryOperator<Boolean> setSilenceMode = mode -> {
	    return Calc.setSilenceMode(mode);
	};

	private Consumer<Object> pushSilenceMode = mode -> {
	    processModeOption(mode, silenceModeStack, setSilenceMode);
	};

	public String setTrigMode(final Object mode) {
	    settings.trigMode = TrigMode.getFrom(mode);

	    displayDirectiveMessage("%calc#trigMode", settings.trigMode);

	    return settings.trigMode.toString();
	}

	public String setUnits(final Object mode) {
	    settings.units = RangeMode.getFrom(mode);

	    switch (settings.units) {
		case BINARY:
		    displayDirectiveMessage("%calc#unitsBinary");
		    break;
		case DECIMAL:
		    displayDirectiveMessage("%calc#unitsTen");
		    break;
		case MIXED:
		    displayDirectiveMessage("%calc#unitsMixed");
		    break;
	    }

	    return settings.units.toString();
	}

	public boolean setSeparatorMode(final Object mode) {
	    boolean oldMode = settings.separatorMode;
	    settings.separatorMode = CharUtil.getBooleanValue(mode);

	    displayDirectiveMessage("%calc#separatorMode", settings.separatorMode);

	    return oldMode;
	}

	private UnaryOperator<Boolean> setSeparatorMode = mode -> {
	    return setSeparatorMode(mode);
	};

	private Consumer<Object> pushSeparatorMode = mode -> {
	    processModeOption(mode, separatorModeStack, setSeparatorMode);
	};

	public boolean setIgnoreCaseMode(final Object mode) {
	    boolean oldMode = settings.ignoreNameCase;
	    settings.ignoreNameCase = CharUtil.getBooleanValue(mode);
	    threadCurrentContext.get().setIgnoreCase(settings.ignoreNameCase);

	    displayDirectiveMessage("%calc#ignoreCaseMode", settings.ignoreNameCase);

	    return oldMode;
	}

	private UnaryOperator<Boolean> setIgnoreCaseMode = mode -> {
	    return setIgnoreCaseMode(mode);
	};

	private Consumer<Object> pushIgnoreCaseMode = mode -> {
	    processModeOption(mode, ignoreCaseModeStack, setIgnoreCaseMode);
	};

	public boolean setQuoteStringsMode(final Object mode) {
	    boolean oldMode = settings.quoteStrings;
	    settings.quoteStrings = CharUtil.getBooleanValue(mode);

	    displayDirectiveMessage("%calc#quoteStringsMode", settings.quoteStrings);

	    return oldMode;
	}

	private UnaryOperator<Boolean> setQuoteStringsMode = mode -> {
	    return setQuoteStringsMode(mode);
	};

	private Consumer<Object> pushQuoteStringsMode = mode -> {
	    processModeOption(mode, quoteStringsModeStack, setQuoteStringsMode);
	};

	public boolean setSortKeysMode(final Object mode) {
	    boolean oldMode = settings.sortKeys;
	    settings.sortKeys = CharUtil.getBooleanValue(mode);

	    displayDirectiveMessage("%calc#sortKeysMode", settings.sortKeys);

	    return oldMode;
	}

	private UnaryOperator<Boolean> setSortKeysMode = mode -> {
	    return setSortKeysMode(mode);
	};

	private Consumer<Object> pushSortKeysMode = mode -> {
	    processModeOption(mode, sortKeysModeStack, setSortKeysMode);
	};

	public boolean setColoredMode(final Object mode) {
	    boolean oldMode = Calc.getColoredMode();
	    Calc.setColoredMode(CharUtil.getBooleanValue(mode));

	    return oldMode;
	}

	private UnaryOperator<Boolean> setColoredMode = mode -> {
	    return setColoredMode(mode);
	};

	private Consumer<Object> pushColoredMode = mode -> {
	    processModeOption(mode, coloredModeStack, setColoredMode);
	};

	public boolean setRationalMode(final Object mode) {
	    boolean oldMode = settings.rationalMode;

	    settings.rationalMode = CharUtil.getBooleanValue(mode);
	    piWorker.setRational(settings.rationalMode);

	    String msg;

	    if (settings.rationalMode) {
		msg = Intl.getString("calc#rational");
	    }
	    else {
		int prec = settings.mc.getPrecision();
		if (prec == 0)
		    msg = Intl.formatString("calc#decimal", Intl.getString("calc#unlimited"));
		else
		    msg = Intl.formatString("calc#decimal", prec);
	    }

	    displayDirectiveMessage("%calc#rationalMode", msg);

	    return oldMode;
	}

	private UnaryOperator<Boolean> setRationalMode = mode -> {
	    return setRationalMode(mode);
	};

	private Consumer<Object> pushRationalMode = mode -> {
	    processModeOption(mode, rationalModeStack, setRationalMode);
	};

	public boolean setTimingMode(final boolean mode) {
	    boolean oldMode = Calc.setTimingMode(mode);

	    displayDirectiveMessage("%calc#timingMode", mode);

	    return oldMode;
	}

	public boolean setDebugMode(final boolean mode) {
	    boolean oldMode = Calc.setDebugMode(mode);

	    displayDirectiveMessage("%calc#debugMode", mode);

	    return oldMode;
	}


	/**
	 * Execute the given function, either on a parallel thread, or the main one.
	 *
	 * @param func The new scope of the function to execute.
	 * @return     Return value from tha function execution.
	 */
	Object executeFunction(final FunctionScope func) {
	    Object returnValue = null;

	    // Note: this quiet mode setting is going to be weird with multiple threads
	    pushQuietMode.accept(true);
	    try {
		returnValue = visit(func.getFunctionBody());
	    }
	    catch (LeaveException lex) {
		returnValue = lex.hasValue() ? lex.getValue() : null;
	    }
	    finally {
		popScope();
		pushQuietMode.accept("pop");
	    }

	    return returnValue;
	}

	/**
	 * Evaluate a parameter value, doing {@link #evaluate(ParserRuleContext)} but without
	 * calling any functions encountered (that is, passing the function reference itself).
	 *
	 * @param ctx The parsing context to visit to get the value.
	 * @return    Either the value or the result of visiting that function context if it is one.
	 */
	Object evaluateParameter(final ParserRuleContext ctx) {
	    // Note: this has to be set for any recursive calls made during the evaluation
	    // and restored regardless of any exceptions thrown
	    doNotCallZeroArgFunctions = true;
	    try {
		return evaluate(ctx);
	    }
	    finally {
		doNotCallZeroArgFunctions = false;
	    }
	}

	/**
	 * Evaluate a function by calling {@link #evaluate(ParserRuleContext, Object)}
	 * by calling {@code visit(ctx)} to get the value.
	 *
	 * @param ctx The parsing context to visit to get the value.
	 * @return    Either the value or the result of visiting that function context if it is one.
	 */
	Object evaluate(final ParserRuleContext ctx) {
	    return evaluate(ctx, visit(ctx));
	}

	/**
	 * Evaluate a function: basically call {@code visit} on that context if the value itself
	 * is a function scope (that is, the declaration of a function).
	 * <p> But also, if the value is a {@link FunctionDeclaration} we have a choice:
	 * <ul><li> if the function was declared WITHOUT parameters, then call the function</li>
	 * <li> if the function was defined WITH parameters, then treat the value as a function object
	 * and just return the value</li>
	 * </ul>
	 * <p> BUT, during parameter evaluation, the {@link #doNotCallZeroArgFunctions} flag is set
	 * to (obviously) not call zero-arg functions without parens so it is passed still as a
	 * function declaration without calling it.
	 * <p> Also, if the function return (or the initial value, for that matter) is a {@link ValueScope}
	 * then call its {@code getValue()} function to get the real value (which, for the moment at least,
	 * will never be another function).
	 *
	 * @param ctx   The parsing context (for error reporting).
	 * @param value The result of an expression, which could be a reference to a function call.
	 * @return      Either the value or the result of visiting that function context if it is one.
	 */
	Object evaluate(final ParserRuleContext ctx, final Object value) {
	    Object returnValue = value;

	    if (returnValue instanceof FunctionDeclaration) {
		FunctionDeclaration funcDecl = (FunctionDeclaration) returnValue;
		if (funcDecl.getNumberOfParameters() == 0 && !doNotCallZeroArgFunctions) {
		    returnValue = funcDecl.setupFunctionCall(ctx, this, null);
		}
	    }

	    if (returnValue != null && returnValue instanceof FunctionScope) {
		final FunctionScope func = (FunctionScope) returnValue;

		if (func.isParallel() && !func.isNestedInvocation(getVariables())) {
		    numberOfParallelJobs++;
		    cs.submit(() -> { return executeFunction(func); });
		    // pop the parallel function scope in the current thread now that
		    // the parallel thread has it
// Note: this needs to be synchronized to happen on the main thread, but only after the parallel
// thread has duplicated the inherited thread local... But, yielding to the new thread *seems*
// to work well enough.......
		    Thread.currentThread().yield();
		    popScope();
		    returnValue = null;
		}
		else {
		    returnValue = executeFunction(func);
		}
	    }

	    if (returnValue instanceof ValueScope) {
		returnValue = ((ValueScope) returnValue).getValue();
	    }

	    return returnValue;
	}

	private BigDecimal getDecimalValue(final ParserRuleContext ctx) {
	    return toDecimalValue(this, visit(ctx), settings.mc, ctx);
	}

	private BigFraction getFractionValue(final ParserRuleContext ctx) {
	    return toFractionValue(this, visit(ctx), ctx);
	}

	private BigInteger getIntegerValue(final ParserRuleContext ctx) {
	    return toIntegerValue(this, evaluate(ctx), settings.mc, ctx);
	}

	private LocalDate getDateValue(final ParserRuleContext ctx) {
	    try {
		BigInteger iValue = toIntegerValue(this, evaluate(ctx), settings.mc, ctx);
		return LocalDate.ofEpochDay(iValue.longValueExact());
	    }
	    catch (ArithmeticException | DateTimeException ex) {
		throw new CalcExprException(ex, ctx);
	    }
	}

	private Boolean getBooleanValue(final ParserRuleContext ctx) {
	    return toBooleanValue(this, visit(ctx), ctx);
	}

	protected String getStringValue(final ParserRuleContext ctx) {
	    return getStringValue(ctx, false, false, settings.separatorMode);
	}

	private String getStringValue(final ParserRuleContext ctx, final boolean allowNull, final boolean quote, final boolean separators) {
	    if (ctx == null && allowNull)
		return "";

	    Object value = evaluate(ctx);

	    if (!allowNull)
		nullCheck(value, ctx);

	    return value == null ? "" : toStringValue(this, ctx, value, new StringFormat(quote, separators));
	}

	public String getNonNullString(final ParserRuleContext ctx, final Object value) {
	    nullCheck(value, ctx);
	    return toStringValue(this, ctx, value, new StringFormat(false, settings));
	}

	private double getDoubleValue(final ParserRuleContext ctx) {
	    BigDecimal dec = getDecimalValue(ctx);

	    return dec.doubleValue();
	}

	protected int getIntValue(final ParserRuleContext ctx) {
	    return toIntValue(this, evaluate(ctx), settings.mc, ctx);
	}

	private BigDecimal getDecimalTrigValue(final ParserRuleContext ctx) {
	    BigDecimal value = getDecimalValue(ctx);

	    if (settings.trigMode == TrigMode.DEGREES)
		value = value.multiply(piWorker.getPiOver180(), settings.mc);
	    else if (settings.trigMode == TrigMode.GRADS)
		value = value.multiply(piWorker.getPiOver200(), settings.mc);

	    return value;
	}

	private double getTrigValue(final ParserRuleContext ctx) {
	    return getDecimalTrigValue(ctx).doubleValue();
	}

	private BigDecimal returnTrigValue(final double value) {
	    BigDecimal radianValue = new BigDecimal(value, MC_DOUBLE);

	    if (settings.trigMode == TrigMode.DEGREES)
		return radianValue.divide(piWorker.getPiOver180(), MC_DOUBLE);
	    else if (settings.trigMode == TrigMode.GRADS)
		return radianValue.divide(piWorker.getPiOver200(), MC_DOUBLE);

	    return radianValue;
	}

	private BigDecimal returnTrigValue(final BigDecimal value) {
	    BigDecimal radianValue = value;

	    MathContext mcDivide = MathUtil.divideContext(radianValue, settings.mcDivide);

	    if (settings.trigMode == TrigMode.DEGREES)
		return radianValue.divide(piWorker.getPiOver180(), mcDivide);
	    else if (settings.trigMode == TrigMode.GRADS)
		return radianValue.divide(piWorker.getPiOver200(), mcDivide);

	    return radianValue;
	}

	private Charset getCharsetValue(final ParserRuleContext ctx, final boolean useDefault) {
	    Charset defaultCharset = useDefault ? DEFAULT_CHARSET : null;

	    if (ctx == null)
		return defaultCharset;

	    String charsetName = getStringValue(ctx, true, false, false);
	    if (charsetName == null)
		return defaultCharset;

	    try {
		return Charset.forName(charsetName);
	    }
	    catch (IllegalCharsetNameException | UnsupportedCharsetException ex) {
		throw new CalcExprException(ctx, "%calc#charsetError", charsetName, Exceptions.toString(ex));
	    }
	}

	private int compareValues(final ParserRuleContext ctx1, final ParserRuleContext ctx2) {
	    return compareValues(ctx1, ctx2, false, false, false);
	}

	private int compareValues(final ParserRuleContext ctx1, final ParserRuleContext ctx2, final boolean strict, final boolean allowNulls, final boolean equality) {
	    return CalcUtil.compareValues(this, ctx1, ctx2, settings.mc, strict, allowNulls, equality);
	}


	private Object directiveMathContextBlock(CalcParser.BracketBlockContext blockCtx, Object defValue, MathContext oldContext) {
	    if (blockCtx != null) {
		try {
		    return evaluate(blockCtx);
		}
		finally {
		    setMathContext(oldContext);
		}
	    }

	    return defValue;
	}

	private Object directiveTrigModeBlock(CalcParser.BracketBlockContext blockCtx, Object defValue, TrigMode oldMode) {
	    if (blockCtx != null) {
		try {
		    return evaluate(blockCtx);
		}
		finally {
		    setTrigMode(oldMode);
		}
	    }

	    return defValue;
	}

	private Object directiveRangeModeBlock(CalcParser.BracketBlockContext blockCtx, Object defValue, RangeMode oldMode) {
	    if (blockCtx != null) {
		try {
		    return evaluate(blockCtx);
		}
		finally {
		    setUnits(oldMode);
		}
	    }

	    return defValue;
	}

	@Override
	public Object visitDecimalDirective(CalcParser.DecimalDirectiveContext ctx) {
	    CalcParser.NumberOptionContext opt = ctx.numberOption();
	    CalcParser.BracketBlockContext blockCtx = ctx.bracketBlock();
	    BigDecimal dPrecision;
	    MathContext oldMc = settings.mc;

	    if (opt.NUMBER() != null) {
		dPrecision = new BigDecimal(opt.NUMBER().getText());
	    }
	    else {
		LValueContext lValue = getLValue(opt.var());
		dPrecision = toDecimalValue(this, lValue.getContextObject(this, false), settings.mc, opt);
	    }

	    int precision = 0;
	    try {
		precision = dPrecision.intValueExact();
	    }
	    catch (ArithmeticException ae) {
		throw new CalcExprException(ctx, "%calc#precNotInteger", dPrecision);
	    }

	    BigInteger intValue = BigInteger.valueOf(setPrecision(precision));

	    return directiveMathContextBlock(blockCtx, intValue, oldMc);
	}

	@Override
	public Object visitDoubleDirective(CalcParser.DoubleDirectiveContext ctx) {
	    CalcParser.BracketBlockContext blockCtx = ctx.bracketBlock();
	    MathContext oldMc = settings.mc;

	    BigInteger intValue = setIntMathContext(MathContext.DECIMAL64);

	    return directiveMathContextBlock(blockCtx, intValue, oldMc);
	}

	@Override
	public Object visitFloatDirective(CalcParser.FloatDirectiveContext ctx) {
	    CalcParser.BracketBlockContext blockCtx = ctx.bracketBlock();
	    MathContext oldMc = settings.mc;

	    BigInteger intValue = setIntMathContext(MathContext.DECIMAL32);

	    return directiveMathContextBlock(blockCtx, intValue, oldMc);
	}

	@Override
	public Object visitDefaultDirective(CalcParser.DefaultDirectiveContext ctx) {
	    CalcParser.BracketBlockContext blockCtx = ctx.bracketBlock();
	    MathContext oldMc = settings.mc;

	    BigInteger intValue = setIntMathContext(MathContext.DECIMAL128);

	    return directiveMathContextBlock(blockCtx, intValue, oldMc);
	}

	@Override
	public Object visitUnlimitedDirective(CalcParser.UnlimitedDirectiveContext ctx) {
	    CalcParser.BracketBlockContext blockCtx = ctx.bracketBlock();
	    MathContext oldMc = settings.mc;

	    BigInteger intValue = setIntMathContext(MathContext.UNLIMITED);

	    return directiveMathContextBlock(blockCtx, intValue, oldMc);
	}

	private static final MathContext AVAILABLE_CONTEXTS[] = {
	    MathContext.DECIMAL32,
	    MathContext.DECIMAL64,
	    MathContext.DECIMAL128
	};

	public int setPrecision(Number prec) {
	    int precision = prec.intValue();

	    if (precision <= 0) {
		return setMathContext(MathContext.UNLIMITED);
	    }
	    else {
		for (MathContext mcAvail : AVAILABLE_CONTEXTS) {
		    if (precision == mcAvail.getPrecision())
			return setMathContext(mcAvail);
		}
	    }
	    if (precision >= 1 && precision <= MC_MAX_DIGITS.getPrecision()) {
		return setMathContext(new MathContext(precision));
	    }
	    else {
		return setMathContext(MC_MAX_DIGITS);
	    }
	}

	@Override
	public Object visitDegreesDirective(CalcParser.DegreesDirectiveContext ctx) {
	    CalcParser.BracketBlockContext blockCtx = ctx.bracketBlock();
	    TrigMode oldMode = settings.trigMode;

	    String value = setTrigMode(TrigMode.DEGREES);

	    return directiveTrigModeBlock(blockCtx, value, oldMode);
	}

	@Override
	public Object visitRadiansDirective(CalcParser.RadiansDirectiveContext ctx) {
	    CalcParser.BracketBlockContext blockCtx = ctx.bracketBlock();
	    TrigMode oldMode = settings.trigMode;

	    String value = setTrigMode(TrigMode.RADIANS);

	    return directiveTrigModeBlock(blockCtx, value, oldMode);
	}

	@Override
	public Object visitGradsDirective(CalcParser.GradsDirectiveContext ctx) {
	    CalcParser.BracketBlockContext blockCtx = ctx.bracketBlock();
	    TrigMode oldMode = settings.trigMode;

	    String value = setTrigMode(TrigMode.GRADS);

	    return directiveTrigModeBlock(blockCtx, value, oldMode);
	}

	@Override
	public Object visitBinaryDirective(CalcParser.BinaryDirectiveContext ctx) {
	    CalcParser.BracketBlockContext blockCtx = ctx.bracketBlock();
	    RangeMode oldUnits = settings.units;

	    String value = setUnits(RangeMode.BINARY);

	    return directiveRangeModeBlock(blockCtx, value, oldUnits);
	}

	@Override
	public Object visitSiDirective(CalcParser.SiDirectiveContext ctx) {
	    CalcParser.BracketBlockContext blockCtx = ctx.bracketBlock();
	    RangeMode oldUnits = settings.units;

	    String value = setUnits(RangeMode.DECIMAL);

	    return directiveRangeModeBlock(blockCtx, value, oldUnits);
	}

	@Override
	public Object visitMixedDirective(CalcParser.MixedDirectiveContext ctx) {
	    CalcParser.BracketBlockContext blockCtx = ctx.bracketBlock();
	    RangeMode oldUnits = settings.units;

	    String value = setUnits(RangeMode.MIXED);

	    return directiveRangeModeBlock(blockCtx, value, oldUnits);
	}

	private int addName(String name, StringBuilder message) {
	    if (message.length() > 0)
		message.append(", ");

	    int lastNamePos = message.length();
	    message.append("'").append(name).append("'");

	    return lastNamePos;
	}

	@Override
	public Object visitClearDirective(CalcParser.ClearDirectiveContext ctx) {
	    CalcParser.WildIdListContext idList = ctx.wildIdList();
	    List<CalcParser.WildIdContext> ids;
	    int numberCleared = 0;

	    if (idList == null || (ids = idList.wildId()).isEmpty()) {
		Iterator<Map.Entry<String, Object>> iter = globals.map().entrySet().iterator();
		while (iter.hasNext()) {
		    Map.Entry<String, Object> entry = iter.next();
		    Object value = entry.getValue();
		    if (!isPredefined(value, true)) {
			iter.remove();
			numberCleared++;
		    }
		}
		displayDirectiveMessage("%calc#varsAllCleared");
	    }
	    else {
		StringBuilder vars = new StringBuilder();
		int lastNamePos = 0;
		for (CalcParser.WildIdContext node : ids) {
		    String varName = node.getText();
		    if (varName.equals("<missing ID>"))
			continue;

		    if (Match.hasWildCards(varName)) {
			Map<String, Object> values = globals.getWildValues(varName, settings.ignoreNameCase);
			for (Map.Entry<String, Object> entry : values.entrySet()) {
			    String name = entry.getKey();
			    Object value = entry.getValue();

			    // Explicitly allow clearing a parameter value if named in the list
			    if (!isPredefined(value, false)) {
				numberCleared++;
				globals.remove(name, settings.ignoreNameCase);
				lastNamePos = addName(name, vars);
			    }
			}
		    }
		    else {
			Object value = globals.getValue(varName, settings.ignoreNameCase);
			if (!isPredefined(value, false)) {
			    numberCleared++;
			    globals.remove(varName, settings.ignoreNameCase);
			    lastNamePos = addName(varName, vars);
			}
		    }
		}

		if (numberCleared > 0) {
		    if (numberCleared == 1) {
			vars.insert(0, Intl.getString("calc#varOneVariable"));
		    }
		    else if (numberCleared == 2) {
			vars.deleteCharAt(lastNamePos - 2);
			vars.insert(lastNamePos - 1, Intl.getString("calc#varAnd"));
			vars.insert(0, Intl.getString("calc#varVariables"));
		    }
		    else {
			vars.insert(lastNamePos, Intl.getString("calc#varAnd"));
			vars.insert(0, Intl.getString("calc#varVariables"));
		    }

		    displayDirectiveMessage("%calc#varCleared", vars);
		}
	    }

	    return BigInteger.valueOf(numberCleared);
	}

	private boolean displayValue(String key, Object value, ParserRuleContext ctx) {
	    if (!isPredefined(value, false)) {
		String fullKey = key;

		if (value instanceof FunctionDeclaration) {
		    FunctionDeclaration func = (FunctionDeclaration) value;
		    fullKey = Intl.formatString("calc#defineKey", func.getFullFunctionName());
		    displayer.displayResult(fullKey, getTreeText(func.getFunctionBody()));
		}
		else {
		    if (value instanceof ConstantValue)
			fullKey = Intl.formatString("calc#constKey", key);
		    else if (!(value instanceof ParameterValue))
			fullKey = Intl.formatString("calc#varKey", key);
		    displayer.displayResult(fullKey, toStringValue(this, ctx, value, new StringFormat(true, settings)));
		}
		return true;
	    }
	    return false;
	}

	@Override
	public Object visitVariablesDirective(CalcParser.VariablesDirectiveContext ctx) {
	    CalcParser.WildIdListContext idList = ctx.wildIdList();
	    List<CalcParser.WildIdContext> ids;
	    Set<String> sortedKeys = new TreeSet<>();
	    int numberDisplayed = 0;
	    boolean listSpecific = false;

	    if (idList == null || (ids = idList.wildId()).isEmpty()) {
		sortedKeys.addAll(globals.keySet());
	    }
	    else {
		ids = idList.wildId();
		for (CalcParser.WildIdContext node : ids) {
		    sortedKeys.add(node.getText());
		}
		listSpecific = true;
	    }

	    boolean oldMode = Calc.setResultsOnlyMode(false);
	    boolean consoleMode = Calc.getConsoleMode();

	    if (!consoleMode) {
		displayActionMessage("%calc#variables");
		displayActionMessage("%calc#varUnder1");
	    }

	    for (String key : sortedKeys) {
		if (listSpecific && Match.hasWildCards(key)) {
		    Map<String, Object> entries = globals.getWildValues(key, settings.ignoreNameCase);
		    for (Map.Entry<String, Object> entry : entries.entrySet()) {
			if (displayValue(entry.getKey(), entry.getValue(), ctx))
			    numberDisplayed++;
		    }
		}
		else {
		    Object value = globals.getValue(key, settings.ignoreNameCase);
		    if (displayValue(key, value, ctx))
			numberDisplayed++;
		}
	    }

	    if (!consoleMode) {
		displayActionMessage("%calc#varUnder2");
	    }

	    Calc.setResultsOnlyMode(oldMode);

	    return BigInteger.valueOf(numberDisplayed);
	}

	private boolean displayPredefValue(String key, Object value, ParserRuleContext ctx) {
	    StringFormat format = new StringFormat(true, settings);

	    if (isPredefined(value, false)) {
		PredefinedValue predef = (PredefinedValue) value;
		String fullKey;

		if (predef.isConstant()) {
		    fullKey = Intl.formatString("calc#constKey", key);
		}
		else {
		    fullKey = Intl.formatString("calc#varKey", key);
		}
		displayer.displayResult(fullKey, toStringValue(this, ctx, value, format));

		return true;
	    }
	    return false;
	}

	@Override
	public Object visitPredefinedDirective(CalcParser.PredefinedDirectiveContext ctx) {
	    CalcParser.WildIdListContext idList = ctx.wildIdList();
	    List<CalcParser.WildIdContext> ids;
	    Set<String> sortedKeys = new TreeSet<>();
	    int numberDisplayed = 0;
	    boolean listSpecific = false;

	    if (idList == null || (ids = idList.wildId()).isEmpty()) {
		sortedKeys.addAll(globals.keySet());
	    }
	    else {
		ids = idList.wildId();
		for (CalcParser.WildIdContext node : ids) {
		    sortedKeys.add(node.getText());
		}
		listSpecific = true;
	    }

	    boolean oldMode = Calc.setResultsOnlyMode(false);
	    boolean consoleMode = Calc.getConsoleMode();

	    if (!consoleMode) {
		displayActionMessage("%calc#predefined");
		displayActionMessage("%calc#preUnder1");
	    }

	    for (String key : sortedKeys) {
		if (listSpecific && Match.hasWildCards(key)) {
		    Map<String, Object> values = globals.getWildValues(key, settings.ignoreNameCase);
		    for (Map.Entry<String, Object> entry : values.entrySet()) {
			if (displayPredefValue(entry.getKey(), entry.getValue(), ctx))
			    numberDisplayed++;
		    }
		}
		else {
		    Object value = globals.getValue(key, settings.ignoreNameCase);
		    if (displayPredefValue(key, value, ctx))
			numberDisplayed++;
		}
	    }

	    if (!consoleMode) {
		displayActionMessage("%calc#preUnder2");
	    }

	    Calc.setResultsOnlyMode(oldMode);

	    return BigInteger.valueOf(numberDisplayed);
	}

	@Override
	public Object visitEchoDirective(CalcParser.EchoDirectiveContext ctx) {
	    String msg = getStringValue(ctx.expr(0), true, false, settings.separatorMode);
	    String out = getStringValue(ctx.expr(1), true, false, false);
	    CalcDisplayer.Output output = CalcDisplayer.Output.fromString(out);

	    displayer.displayMessage(ConsoleColor.color(msg, Calc.getColoredMode()), output);

	    return msg;
	}

	@Override
	public Object visitIncludeDirective(CalcParser.IncludeDirectiveContext ctx) {
	    String paths = getStringValue(ctx.expr(0), false, false, false);
	    Charset charset = getCharsetValue(ctx.expr(1), false);

	    try {
		String contents = Calc.getFileContents(paths, charset, true);
		return Calc.processString(contents, settings.silent);
	    }
	    catch (IOException ioe) {
		throw new CalcExprException(ctx, "%calc#ioError", Exceptions.toString(ioe));
	    }
	}

	@Override
	public Object visitSaveDirective(CalcParser.SaveDirectiveContext ctx) {
	    String path = getStringValue(ctx.expr(0), false, false, false);
	    Charset charset = getCharsetValue(ctx.expr(1), true);

	    try {
		saveVariables(this, ctx, globals, Paths.get(path), charset);
	    }
	    catch (IOException ioe) {
		throw new CalcExprException(ctx, "%calc#ioError", Exceptions.toString(ioe));
	    }

	    return BigInteger.valueOf(globals.size());
	}


	/**
	 * Process the mode option for one of the directives, including visiting the statement block,
	 * if specified, which then pops the mode at the end.
	 *
	 * @param ctx          The expression context for the mode value.
	 * @param stack        Mode value stack to use with directive.
	 * @param bracketBlock Optional statement block to be executed with the new mode value.
	 * @param setOperator  The function used to set the appropriate mode for the directive.
	 * @return The previous value of the mode, before the value given on the directive if there
	 *         is no block of code to execute, otherwise we return the result of the code block.
	 */
	private Object processModeOption(
		final CalcParser.ModeOptionContext ctx,
		final Deque<Boolean> stack,
		final CalcParser.BracketBlockContext bracketBlock,
		final UnaryOperator<Boolean> setOperator)
	{
	    String option;

	    if (ctx.var() != null) {
		CalcParser.VarContext var = ctx.var();
		LValueContext lValue = getLValue(var);
		Object modeObject = evaluate(ctx, lValue.getContextObject(this, false));
		option = toStringValue(this, var, modeObject, new StringFormat(false, false));
	    }
	    else {
		option = ctx.getText();
	    }

	    try {
		Object ret = null;

		if (bracketBlock != null) {
		    processModeOption(option, stack, setOperator);
		    try {
			ret = evaluate(bracketBlock);
		    }
		    finally {
			processModeOption("pop", stack, setOperator);
		    }
		}
		else {
		    ret = processModeOption(option, stack, setOperator);
		}

		return ret;
	    }
	    catch (IllegalArgumentException iae) {
		throw new CalcExprException(iae, ctx);
	    }
	}

	private Boolean processModeOption(final Object value, final Deque<Boolean> stack, final UnaryOperator<Boolean> setOperator) {
	    boolean mode = false;
	    boolean push = true;

	    String option = (value instanceof String) ? (String) value : value.toString();

	    switch (option.toLowerCase()) {
		case "true":
		case "on":
		case "yes":
		    mode = true;
		    break;
		case "false":
		case "off":
		case "no":
		    mode = false;
		    break;
		case "pop":
		case "prev":
		case "previous":
		    if (stack.isEmpty())
			mode = false;
		    else
			mode = stack.pop();
		    push = false;
		    break;
		default:
		    throw new Intl.IllegalArgumentException("calc#modeError", option);
	    }

	    // Run the process to actually set the new mode
	    boolean previousMode = setOperator.apply(mode);

	    if (push)
		stack.push(previousMode);

	    return Boolean.valueOf(mode);
	}

	@Override
	public Object visitTimingDirective(CalcParser.TimingDirectiveContext ctx) {
	    return processModeOption(ctx.modeOption(), timingModeStack, ctx.bracketBlock(),
		mode -> { return setTimingMode(mode); });
	}

	@Override
	public Object visitDebugDirective(CalcParser.DebugDirectiveContext ctx) {
	    return processModeOption(ctx.modeOption(), debugModeStack, ctx.bracketBlock(),
		mode -> { return setDebugMode(mode); });
	}

	@Override
	public Object visitRationalDirective(CalcParser.RationalDirectiveContext ctx) {
	    return processModeOption(ctx.modeOption(), rationalModeStack, ctx.bracketBlock(), setRationalMode);
	}

	@Override
	public Object visitResultsOnlyDirective(CalcParser.ResultsOnlyDirectiveContext ctx) {
	    return processModeOption(ctx.modeOption(), resultsOnlyModeStack, ctx.bracketBlock(),
		mode -> { return Calc.setResultsOnlyMode(mode); });
	}

	@Override
	public Object visitQuietDirective(CalcParser.QuietDirectiveContext ctx) {
	    return processModeOption(ctx.modeOption(), quietModeStack, ctx.bracketBlock(), setQuietMode);
	}

	@Override
	public Object visitSilenceDirective(CalcParser.SilenceDirectiveContext ctx) {
	    return processModeOption(ctx.modeOption(), silenceModeStack, ctx.bracketBlock(), setSilenceMode);
	}

	@Override
	public Object visitSeparatorsDirective(CalcParser.SeparatorsDirectiveContext ctx) {
	    return processModeOption(ctx.modeOption(), separatorModeStack, ctx.bracketBlock(), setSeparatorMode);
	}

	@Override
	public Object visitIgnoreCaseDirective(CalcParser.IgnoreCaseDirectiveContext ctx) {
	    return processModeOption(ctx.modeOption(), ignoreCaseModeStack, ctx.bracketBlock(), setIgnoreCaseMode);
	}

	@Override
	public Object visitQuoteStringsDirective(CalcParser.QuoteStringsDirectiveContext ctx) {
	    return processModeOption(ctx.modeOption(), quoteStringsModeStack, ctx.bracketBlock(), setQuoteStringsMode);
	}

	@Override
	public Object visitSortObjectsDirective(CalcParser.SortObjectsDirectiveContext ctx) {
	    return processModeOption(ctx.modeOption(), sortKeysModeStack, ctx.bracketBlock(), setSortKeysMode);
	}

	@Override
	public Object visitColorsDirective(CalcParser.ColorsDirectiveContext ctx) {
	    return processModeOption(ctx.modeOption(), coloredModeStack, ctx.bracketBlock(), setColoredMode);
	}


	private String versionText(CalcParser.VersionNumberContext versionCtx) {
	    if (versionCtx == null)
		return null;
	    else if (versionCtx.STRING() != null)
		return getRawString(versionCtx.STRING().getText());
	    else if (versionCtx.ISTRING() != null)
		return getIStringValue(this, versionCtx.ISTRING(), versionCtx);
	    else if (versionCtx.NUMBER() != null)
		return versionCtx.NUMBER().getText();
	    else
		return versionCtx.VERSION().getText();
	}

	private void checkVersionText(CalcParser.VersionNumberContext requireCtx, CalcParser.VersionNumberContext baseCtx) {
	    checkRequiredVersions(versionText(requireCtx), versionText(baseCtx));
	}

	@Override
	public Object visitRequireDirective(CalcParser.RequireDirectiveContext ctx) {
	    CalcParser.RequireOptionsContext optCtx = ctx.requireOptions();
	    List<CalcParser.VersionNumberContext> versionNumbers = optCtx.versionNumber();

	    if (optCtx.BASE() != null) {
		if (versionNumbers.size() == 1) {
		    // Just a base version
		    checkVersionText(null, versionNumbers.get(0));
		}
		else {
		    // version + base version
		    checkVersionText(versionNumbers.get(0), versionNumbers.get(1));
		}
	    }
	    else {
		// Just a regular version
		checkVersionText(versionNumbers.get(0), null);
	    }

	    return Boolean.TRUE;
	}

	@Override
	public Object visitAssertDirective(CalcParser.AssertDirectiveContext ctx) {
	    CalcParser.ExprContext expr1 = ctx.expr(0);
	    CalcParser.ExprContext expr2 = ctx.expr(1);
	    String assertMessage = "";

	    // expr1 is the asserted expression
	    // expr2 is the optional message, which doesn't need to be evaluated until and unless
	    // the assert fails
	    boolean value = getBooleanValue(expr1);
	    if (!value) {
		assertMessage = Intl.formatString("calc#assertFailure",
			expr2 != null ? getStringValue(expr2) : getTreeText(expr1));
		throw new AssertException(assertMessage, ctx);
	    }
	    return Boolean.TRUE;
	}


	private boolean isEmptyStmt(final ParseTree root) {
	    ParseTree node = root;
	    while (node != null) {
		if (node instanceof CalcParser.EmptyStmtContext)
		    return true;

		if (node instanceof TerminalNode) {
		    TerminalNode terminal = (TerminalNode) node;
		    int type = terminal.getSymbol().getType();
		    switch (type) {
			case Token.EOF:
			case CalcParser.EOL:
			case CalcParser.RPAREN:
			case CalcParser.RBRACE:
			case CalcParser.RBRACK:
			    return true;
		    }
		}

		if (node instanceof ParserRuleContext)
		    node = ((ParserRuleContext) node).children.get(0);
		else
		    node = null;
	    }
	    return false;
	}

	private Object internalVisitStatements(final ParserRuleContext ctx) {
	    Object returnValue = null;

	    for (ParseTree child : ctx.children) {
		if (!isEmptyStmt(child)) {
		    returnValue = visit(child);
		}
	    }

	    return returnValue;
	}

	@Override
	public Object visitProg(CalcParser.ProgContext ctx) {
	    return internalVisitStatements(ctx);
	}

	@Override
	public Object visitStmtOrExpr(CalcParser.StmtOrExprContext ctx) {
	    return internalVisitStatements(ctx);
	}

	@Override
	public Object visitBracketBlock(CalcParser.BracketBlockContext ctx) {
	    return internalVisitStatements(ctx);
	}

	/**
	 * Produce a constant string in the form of <code>X'xxxx'</code>, unless
	 * the sign modifier is <code>'-'</code> in which case only the inner value
	 * is used (but double quoted).
	 *
	 * @param buf    The buffer to add the constant to.
	 * @param sign   Either a space ({@code ' '}) or minus ({@code '-'}).
	 * @param type   The constant type character.
	 * @param value  The actual constant value.
	 */
	private void constant(StringBuilder buf, char sign, char type, String value) {
	    boolean quote = (sign == ' ');
	    if (quote)
		buf.append(type).append('\'');
	    else if (settings.quoteStrings)
		buf.append('"');

	    buf.append(value);

	    if (quote)
		buf.append('\'');
	    else if (settings.quoteStrings)
		buf.append('"');
	}

	@Override
	public Object visitExprStmt(CalcParser.ExprStmtContext ctx) {
	    CalcParser.ExprContext expr = ctx.expr();
	    Object result               = evaluate(expr);
	    String resultString         = "";
	    String stringValue;

	    BigInteger iValue = null;
	    BigDecimal dValue = null;

	    int precision = Integer.MIN_VALUE;
	    int scale     = Integer.MIN_VALUE;
	    int levels    = Integer.MIN_VALUE;
	    boolean separators = false;
	    boolean addQuotes  = false;
	    char signChar      = ' ';
	    char formatChar    = ' ';
	    char modifierChar  = ' ';

	    TerminalNode formatNode = ctx.FORMAT();
	    String format           = formatNode == null ? "" : " " + formatNode.getText();
	    String exprString       = String.format("%1$s%2$s", getTreeText(ctx.expr()), format);

	    if (!format.isEmpty()) {
		// Some formats allow a precision to be given ('%', '$', and 'd' for instance)
		// but some others (like 't') allow a second alpha as well
		Matcher m = FORMAT_PATTERN.matcher(format);
		if (m.matches()) {
		    String signStr  = m.group(1);
		    String precStr  = m.group(2);
		    String scaleStr = m.group(5);
		    String levelStr = m.group(7);
		    String modStr   = m.group(8);
		    String formStr  = m.group(9);

		    if (signStr != null)
			signChar = signStr.charAt(0);
		    if (precStr != null)
			precision = Integer.parseInt(precStr);
		    if (scaleStr != null)
			scale = Integer.parseInt(scaleStr);
		    if (levelStr != null)
			levels = Integer.parseInt(levelStr);
		    if (modStr != null)
			modifierChar = modStr.charAt(0);
		    formatChar = formStr.charAt(0);
		}
	    }
	    separators = modifierChar == ',' || (settings.separatorMode && modifierChar != '_');

	    if (result != null && !format.isEmpty()) {
		// Some formats have special characteristics
		char formatTestChar = Character.toLowerCase(formatChar);
		if (formatTestChar != 'j' && formatTestChar != 'd') {
		    if (scale != Integer.MIN_VALUE)
			throw new CalcExprException(ctx, "%calc#noScaleFormat", scale, formatChar);
		}
		if (formatTestChar != 'j' && formatTestChar != 'q' && formatTestChar != 's') {
		    if (result instanceof Scope)
			throw new CalcExprException(ctx, "%calc#noConvertObjArr", formatChar);
		}

		StringBuilder valueBuf = new StringBuilder();
		StringBuffer buf       = new StringBuffer();
		boolean toUpperCase    = false;
		boolean toLowerCase    = false;

		switch (formatChar) {
		    case 'H':
			toUpperCase = true;
			// fall through
		    case 'h':
			char meridianFlag = modifierChar;
			// Value will be nanoseconds since midnight
			iValue = toIntegerValue(this, result, settings.mc, ctx);
			constant(valueBuf, signChar, 'h',
				NumericUtil.convertToTime(iValue.longValue(), meridianFlag));
			break;
		    case 'T':
			toUpperCase = true;
			// fall through
		    case 't':
			char durationUnit = modifierChar;
			// Value will be nanoseconds
			iValue = toIntegerValue(this, result, settings.mc, ctx);
			constant(valueBuf, signChar, 't',
				NumericUtil.convertToDuration(iValue, durationUnit, settings.mcDivide, precision));
			break;

		    case 'U':
		    case 'u':
			toUpperCase = true;
			valueBuf.append(toStringValue(this, ctx, result, new StringFormat(settings)));
			break;
		    case 'L':
		    case 'l':
			toLowerCase = true;
			valueBuf.append(toStringValue(this, ctx, result, new StringFormat(settings)));
			break;

		    case 'Q':
		    case 'q':
			stringValue = toStringValue(this, ctx, result, new StringFormat(formatChar == 'Q', settings));
			if (formatChar == 'Q')
			    valueBuf.append(ConsoleColor.uncolor(stringValue));
			else
			    valueBuf.append(stringValue);
			break;

		    case 'C':
		    case 'c':
			iValue = toIntegerValue(this, result, settings.mc, ctx);
			try {
			    int cValue = iValue.intValueExact();
			    if (cValue < 0 || cValue > 0x10FFFF)
				throw new CalcExprException(ctx, "%calc#charOutOfRange", cValue);
			    valueBuf.append('"').appendCodePoint(cValue).append('"');
			}
			catch (ArithmeticException ae) {
			    throw new CalcExprException(ae, ctx);
			}
			break;

		    case 'D':
		    case 'd':
			// special case for a one character string -> codepoint
			if (result instanceof String) {
			    stringValue = (String) result;
			    int count = Character.codePointCount(stringValue, 0, stringValue.length());
			    if (count == 1) {
				int cp = Character.codePointAt(stringValue, 0);
				dValue = new BigDecimal(cp);
			    }
			}

			// This is the default handling for all other cases
			if (dValue == null) {
			    dValue = toDecimalValue(this, result, settings.mc, ctx);
			}

			if (precision != Integer.MIN_VALUE) {
			    dValue = MathUtil.round(dValue, precision);
			}
			valueBuf.append(Num.formatWithSeparators(dValue, separators, scale));
			break;

		    case 'I':
		    case 'i':
			ComplexNumber c = null;
			if (result instanceof ComplexNumber) {
			    c = (ComplexNumber) result;
			}
			else {
			    c = ComplexNumber.real(toDecimalValue(this, result, settings.mc, ctx));
			}
			valueBuf.append(c.toLongString(formatChar == 'I'));
			break;

		    case 'P':
		    case 'p':
			ComplexNumber c2 = null;
			if (result instanceof ComplexNumber) {
			    c2 = (ComplexNumber) result;
			}
			else {
			    c2 = ComplexNumber.real(toDecimalValue(this, result, settings.mc, ctx));
			}
			valueBuf.append(c2.toPolarString(formatChar == 'P', MathUtil.divideContext(c2, settings.mcDivide)));
			break;

		    // @E = US format: MM/dd/yyyy
		    // @e = ISO format: yyyy-MM-dd
		    case 'E':
		    case 'e':
			char dateChar = (formatChar == 'E') ? 'D' : 'd';
			iValue = toIntegerValue(this, result, settings.mc, ctx);
			try {
			    LocalDate date = LocalDate.ofEpochDay(iValue.longValue());
			    int year = date.getYear();
			    String dateStr;
			    if (formatChar == 'E') {
				if (year < 0)
				    dateStr = String.format("%1$02d/%2$02d/-%3$04d",
					date.getMonthValue(), date.getDayOfMonth(), -year);
				else
				    dateStr = String.format("%1$02d/%2$02d/%3$04d",
					date.getMonthValue(), date.getDayOfMonth(), year);
			    }
			    else {
				if (year < 0)
				    dateStr = String.format("-%1$04d-%2$02d-%3$02d",
					-year, date.getMonthValue(), date.getDayOfMonth());
				else
				    dateStr = String.format("%1$04d-%2$02d-%3$02d",
					year, date.getMonthValue(), date.getDayOfMonth());
			    }
			    constant(valueBuf, signChar, dateChar, dateStr);
			}
			catch (DateTimeException ex) {
			    throw new CalcExprException(ex, ctx);
			}
			break;

		    case 'f':
			valueBuf.append(toFractionValue(this, result, ctx).toFormatString(separators));
			break;
		    case 'F':
			valueBuf.append(toFractionValue(this, result, ctx).toProperString(separators));
			break;

		    case 'J':
		    case 'j':
			if (signChar != '-')
			    valueBuf.append('\n');

			String indent = "";
			String increment = null;
			int skip = 0;

			if (precision != Integer.MIN_VALUE)
			    indent = CharUtil.padToWidth("", Math.abs(precision));
			if (scale != Integer.MIN_VALUE)
			    increment = CharUtil.padToWidth("", scale);
			if (levels != Integer.MIN_VALUE)
			    skip = levels;
			if (skip == 0)
			    valueBuf.append(indent);
			valueBuf.append(toStringValue(this, ctx, result,
				new StringFormat(settings.quoteStrings, true, (signChar != '-'),
					separators, increment, skip), indent, 0));
			break;

		    case 'X':
		    case 'x':
			if (result instanceof String) {
			    byte[] b = ((String) result).getBytes(StandardCharsets.UTF_8);
			    valueBuf.append('\'');
			    convert(b, 16, formatChar == 'X', true, valueBuf);
			    valueBuf.append('\'');
			}
			else {
			    valueBuf.append('0').append(formatChar);
			    iValue = toIntegerValue(this, result, settings.mc, ctx);
			    if (iValue.compareTo(BigInteger.ZERO) < 0)
				convert(iValue.toByteArray(), 16, formatChar == 'X', false, valueBuf);
			    else {
				toUpperCase = formatChar == 'X';
				valueBuf.append(iValue.toString(16));
			    }
			}
			break;

		    case 'O':
		    case 'o':
			if (result instanceof String) {
			    byte[] b = ((String) result).getBytes(StandardCharsets.UTF_8);
			    valueBuf.append('\'');
			    convert(b, 8, false, true, valueBuf);
			    valueBuf.append('\'');
			}
			else {
			    valueBuf.append('0');
			    iValue = toIntegerValue(this, result, settings.mc, ctx);
			    if (iValue.compareTo(BigInteger.ZERO) < 0)
				convert(iValue.toByteArray(), 8, false, false, valueBuf);
			    else
				valueBuf.append(iValue.toString(8));
			}
			break;

		    case 'B':
		    case 'b':
			if (result instanceof String) {
			    byte[] b = ((String) result).getBytes(StandardCharsets.UTF_8);
			    valueBuf.append('\'');
			    convert(b, 2, false, true, valueBuf);
			    valueBuf.append('\'');
			}
			else {
			    valueBuf.append('0').append(formatChar);
			    iValue = toIntegerValue(this, result, settings.mc, ctx);
			    if (iValue.compareTo(BigInteger.ZERO) < 0)
				convert(iValue.toByteArray(), 2, false, false, valueBuf);
			    else
				valueBuf.append(iValue.toString(2));
			}
			break;

		    case 'R':
			toUpperCase = true;
			// fall through
		    case 'r':
			iValue = toIntegerValue(this, result, settings.mc, ctx);
			try {
			    int intValue = iValue.intValueExact();
			    constant(valueBuf, signChar, 'r', NumericUtil.convertToRoman(intValue, false));
			}
			catch (ArithmeticException | IllegalArgumentException ex) {
			    throw new CalcExprException(ex, ctx);
			}
			break;

		    case 'K':
		    case 'k':
			iValue = toIntegerValue(this, result, settings.mc, ctx);
			valueBuf.append(formatChar == 'K'
			  ? NumericUtil.formatToRangeLong(iValue, settings.units)
			  : NumericUtil.formatToRange(iValue, settings.units));
			break;

		    case 'W':
			toUpperCase = true;
			// fall through
		    case 'w':
			iValue = toIntegerValue(this, result, settings.mc, ctx);
			try {
			    NumericUtil.convertToWords(iValue, valueBuf, separators);
			}
			catch (IllegalArgumentException iae) {
			    throw new CalcExprException(iae, ctx);
			}
			break;

		    case '%':
			dValue = toDecimalValue(this, result, settings.mc, ctx);
			NumberFormat percentFormat = NumberFormat.getPercentInstance();
			// Round the value to given precision (if any)
			if (precision != Integer.MIN_VALUE) {
			    // Precision here is digits in the fraction portion, but because we're effectively
			    // multiplying by 100, we need to get 2 more decimal places out of the precision
			    dValue = MathUtil.round(dValue, precision + 2);
			    percentFormat.setMinimumFractionDigits(precision);
			    percentFormat.setMaximumFractionDigits(precision);
			}
			percentFormat.setGroupingUsed(separators);
			buf.setLength(0);
			percentFormat.format(dValue, buf, new FieldPosition(NumberFormat.Field.PERCENT));
			valueBuf.append(buf);
			break;

		    case '$':
			dValue = toDecimalValue(this, result, settings.mc, ctx);
			NumberFormat currencyFormat = NumberFormat.getCurrencyInstance();
			if (precision != Integer.MIN_VALUE) {
			    dValue = MathUtil.round(dValue, precision);
			    currencyFormat.setMinimumFractionDigits(precision);
			    currencyFormat.setMaximumFractionDigits(precision);
			}
			currencyFormat.setGroupingUsed(separators);
			buf.setLength(0);
			currencyFormat.format(dValue, buf, new FieldPosition(NumberFormat.Field.CURRENCY));
			valueBuf.append(buf);
			break;

		    case 'S':
		    case 's':
			if (result instanceof Scope) {
			    boolean extraSpace = signChar != '-';
			    valueBuf.append(toStringValue(this, ctx, result,
				new StringFormat(true, false, extraSpace, separators, null, 0), "", 0));
			}
			else {
			    stringValue = toStringValue(this, ctx, result, new StringFormat(false, separators));
			    switch (signChar) {
				case '+':	/* center - positive width puts extra spaces on left always */
				    CharUtil.padToWidth(valueBuf, stringValue, precision, CENTER);
				    break;
				case '-':	/* right-justify (spaces on left) */
				    CharUtil.padToWidth(valueBuf, stringValue, Math.abs(precision), RIGHT);
				    break;
				default:	/* left-justify (spaces on right) */
				    CharUtil.padToWidth(valueBuf, stringValue, precision, LEFT);
				    break;
			    }
			}
			addQuotes = settings.quoteStrings;
			break;

		    default:
			throw new CalcExprException(ctx, "%calc#illegalFormat", formatNode.getText());
		}

		resultString = valueBuf.toString();

		if (toUpperCase)
		    resultString = resultString.toUpperCase();
		else if (toLowerCase)
		    resultString = resultString.toLowerCase();
		else if (addQuotes)
		    resultString = CharUtil.addDoubleQuotes(CharUtil.quoteControl(resultString));

		// Set the "result" for the case of interpolated strings with formats
		result = resultString;
	    }
	    else {
		// For large numbers it takes a significant amount of time just to convert
		// to a string, so don't even try if we don't need to for display
		if (!settings.silent)
		    resultString = toStringValue(this, expr, result, new StringFormat(settings, separators));
	    }

	    if (!settings.silent) displayer.displayResult(exprString, resultString);

	    return result;

	}

	private class LoopVisitor implements IterationVisitor
	{
		private CalcParser.StmtBlockContext block;
		private String localVarName;
		private Object lastValue = null;

		LoopVisitor(final CalcParser.StmtBlockContext blockContext, final String varName) {
		    block        = blockContext;
		    localVarName = varName;
		}

		@Override
		public Object apply(final Object value) {
		    getVariables().clear();
		    getVariables().setValue(localVarName, value);
		    try {
			lastValue = evaluate(block);
		    }
		    catch (NextException next) {
			// Note: don't update lastValue in this case
		    }
		    return lastValue;
		}

		public void finish() {
		    // Make sure the local loop var gets removed, even on exceptions
		    getVariables().remove(localVarName, settings.ignoreNameCase);
		}
	}

	/**
	 * Iterate over a range given by {@code [ x .. ] y [ , n ]} for various purposes,
	 * like: <ul>
	 * <li>"case" selector
	 * <li>"sumof" operation
	 * <li>"productof" operation
	 * <li>"loop" statement
	 * </ul>
	 *
	 * @param valueExprs  A list of values to iterate over.
	 * @param dotExprs    Or the "dot" expressions, only one of which is required.
	 * @param hasDots     Whether we have the ".." part or not.
	 * @param visitor     The piece that acts on each value in the range or list.
	 * @param allowSingle If {@code true} then the expression is allowed to be a single
	 *                    array or object which we will iterate through.
	 * @param doingWithin Indicator of the "within" keyword, which subtly changes the
	 *                    meaning of a single-valued expression (that is, "23" using "in"
	 *                    means "1..23" while "within" means "0..22").
	 * @return Whatever the "last" value is as determined by the visitor (could be a sum,
	 *         a product, the result of the selected block in a case statement, etc.)
	 */
	private Object iterateOverDotRange(
		final List<CalcParser.ExprContext> valueExprs,
		final List<CalcParser.ExprContext> dotExprs,
		final boolean hasDots,
		final IterationVisitor visitor,
		final boolean allowSingle,
		final boolean doingWithin)
	{
	    List<CalcParser.ExprContext> exprs = null;
	    CalcParser.ExprContext stepExpr = null;
	    Iterator<Object> iter = null;
	    java.util.stream.IntStream codePoints  = null;

	    boolean stepWise = false;
	    boolean allowWithin = false;

	    BigDecimal dStart = BigDecimal.ONE;
	    BigDecimal dStop  = BigDecimal.ONE;
	    BigDecimal dStep  = BigDecimal.ONE;

	    int start = 1;
	    int stop  = 1;
	    int step  = 1;

	    Object lastValue = null;

	    if (valueExprs != null) {
		// This is only true if we have "expr , expr (, expr)*"
		// or more than one separated by commas
		exprs = valueExprs;
	    }
	    else {
		exprs = dotExprs;
		stepWise = true;

		if (exprs.size() == 0) {
		    // This is the case of '(' ')', or an empty list
		    return lastValue;
		}
		else if (exprs.size() == 1) {
		    // number of times, starting from 1
		    if (allowSingle) {
			// or it could be an array, object, or string to iterate over
			Object obj = evaluate(exprs.get(0));
			if (obj instanceof ObjectScope) {
			    stepWise = false;
			    @SuppressWarnings("unchecked")
			    ObjectScope map = (ObjectScope) obj;
			    iter = map.keyObjectSet().iterator();
			}
			else if (obj instanceof ArrayScope) {
			    stepWise = false;
			    @SuppressWarnings("unchecked")
			    ArrayScope<Object> array = (ArrayScope<Object>) obj;
			    iter = array.list().iterator();
			}
			else if (obj instanceof SetScope) {
			    stepWise = false;
			    @SuppressWarnings("unchecked")
			    SetScope<Object> set = (SetScope<Object>) obj;
			    iter = set.set().iterator();
			}
			else if (obj instanceof String) {
			    stepWise = false;
			    codePoints = ((String) obj).codePoints();
			}
			else {
			    dStop = getDecimalValue(exprs.get(0));
			    allowWithin = true;
			}
		    }
		    else {
			dStop = getDecimalValue(exprs.get(0));
			allowWithin = true;
		    }
		}
		else if (exprs.size() == 2) {
		    if (hasDots) {
			// start .. stop
			dStart = getDecimalValue(exprs.get(0));
			dStop  = getDecimalValue(exprs.get(1));
		    }
		    else {
			// stop, step
			stepExpr = exprs.get(1);
			dStop = getDecimalValue(exprs.get(0));
			dStep = getDecimalValue(stepExpr);
			allowWithin = true;
		    }
		}
		else {
		    // start .. stop, step
		    stepExpr = exprs.get(2);
		    dStart = getDecimalValue(exprs.get(0));
		    dStop  = getDecimalValue(exprs.get(1));
		    dStep  = getDecimalValue(stepExpr);
		}
	    }

	    if (stepWise) {
		// Try to convert loop values to exact integers if possible
		try {
		    start = dStart.intValueExact();
		    stop  = dStop.intValueExact();
		    step  = dStep.intValueExact();

		    if (step == 0)
			throw new CalcExprException("%calc#infLoopStepZero", stepExpr);

		    if (allowWithin) {
			if (doingWithin) {
			    start = 0;
			    if (step < 0)
				stop++;
			    else
				stop--;
			}
			else if (step < 0) {
			    start = -start;
			}
		    }
		    else if (doingWithin) {
			throw new CalcExprException("%calc#withinNotAllowed", exprs.get(0));
		    }

		    // Try to apply optimization if possible to avoid stupidly running through
		    // all the values if we don't need to
		    boolean skipLoop = false;
		    if (visitor.getPurpose() != Purpose.ALL) {
			try {
			    lastValue = visitor.finalValue(start, stop, step);
			    skipLoop = true;
			}
			catch (IllegalArgumentException iae) {
			    ;
			}
		    }
		    if (!skipLoop) {
			if (step < 0) {
			    for (int loopIndex = start; loopIndex >= stop; loopIndex += step) {
				lastValue = visitor.apply(BigInteger.valueOf(loopIndex));
			    }
			}
			else {
			    for (int loopIndex = start; loopIndex <= stop; loopIndex += step) {
				lastValue = visitor.apply(BigInteger.valueOf(loopIndex));
			    }
			}
		    }
		}
		catch (ArithmeticException ae) {
		    // This means we stubbornly have fractional values, so use as such
		    int sign = dStep.signum();

		    if (sign == 0)
			throw new CalcExprException("%calc#infLoopStepZero", stepExpr);

		    if (allowWithin) {
			if (doingWithin) {
			    dStart = BigDecimal.ZERO;
			    if (sign < 0)
				dStop = dStop.add(BigDecimal.ONE);
			    else
				dStop = dStop.subtract(BigDecimal.ONE);
			}
			else if (step < 0) {
			    dStart = dStart.negate();
			}
		    }
		    else if (doingWithin) {
			throw new CalcExprException("%calc#withinNotAllowed", exprs.get(0));
		    }

		    // Try to apply an optimization if possible to avoid running through all the values if
		    // we can get the result some other way (such as for "sumof").
		    boolean skipLoop = false;
		    if (visitor.getPurpose() != Purpose.ALL) {
			try {
			    lastValue = visitor.finalValue(dStart, dStop, dStep);
			    skipLoop = true;
			}
			catch (IllegalArgumentException iae) {
			    ;
			}
		    }
		    if (!skipLoop) {
			if (sign < 0) {
			    for (BigDecimal loopIndex = dStart; loopIndex.compareTo(dStop) >= 0; loopIndex = loopIndex.add(dStep)) {
				lastValue = visitor.apply(fixupToInteger(loopIndex));
			    }
			}
			else {
			    for (BigDecimal loopIndex = dStart; loopIndex.compareTo(dStop) <= 0; loopIndex = loopIndex.add(dStep)) {
				lastValue = visitor.apply(fixupToInteger(loopIndex));
			    }
			}
		    }
		}
	    }
	    else if (iter != null) {
		while (iter.hasNext()) {
		    Object value = iter.next();
		    lastValue = visitor.apply(value);
		}
	    }
	    else if (codePoints != null) {
		StringBuilder buf = new StringBuilder(4);
		for (Iterator<Integer> intIter = codePoints.iterator(); intIter.hasNext(); ) {
		    Integer cp = intIter.next();
		    buf.setLength(0);
		    buf.appendCodePoint(cp);
		    lastValue = visitor.apply(buf.toString());
		}
	    }
	    else {
		for (CalcParser.ExprContext expr : exprs) {
		    lastValue = visitor.apply(evaluate(expr));
		}
	    }

	    return lastValue;
	}

	@Override
	public Object visitLoopStmt(CalcParser.LoopStmtContext ctx) {
	    CalcParser.IdContext id             = ctx.id();
	    CalcParser.LoopCtlContext ctlCtx    = ctx.loopCtl();
	    CalcParser.StmtBlockContext block   = ctx.stmtBlock();
	    CalcParser.ExprListContext exprList = ctlCtx.exprList();
	    CalcParser.DotRangeContext dotCtx   = ctlCtx.dotRange();

	    String localVarName = id != null ? id.getText() : LoopScope.LOOP_VAR;

	    boolean doingWithin = ctx.K_WITHIN() != null;

	    pushScope(new LoopScope());
	    LoopVisitor visitor = new LoopVisitor(block, localVarName);

	    Object value = null;

	    try {
		if (exprList != null)
		    value = iterateOverDotRange(exprList.expr(), null, false, visitor, true, doingWithin);
		else
		    value = iterateOverDotRange(null, dotCtx.expr(), dotCtx.DOTS() != null, visitor, true, doingWithin);
	    }
	    catch (LeaveException lex) {
		if (lex.hasValue()) {
		    value = lex.getValue();
		}
	    }
	    finally {
		visitor.finish();
		popScope();
	    }

	    return value;
	}

	@Override
	public Object visitWhileStmt(CalcParser.WhileStmtContext ctx) {
	    CalcParser.ExprContext exprCtx    = ctx.expr();
	    CalcParser.StmtBlockContext block = ctx.stmtBlock();

	    Object lastValue = null;

	    boolean exprResult = getBooleanValue(exprCtx);

	    pushScope(new WhileScope());
	    try {
		while (exprResult) {
		    getVariables().clear();
		    try {
			lastValue = evaluate(block);
		    }
		    catch (NextException next) {
			// Note: lastValue should not be updated here
		    }
		    exprResult = getBooleanValue(exprCtx);
		}
	    }
	    catch (LeaveException lex) {
		if (lex.hasValue()) {
		    lastValue = lex.getValue();
		}
	    }
	    finally {
		popScope();
	    }

	    return lastValue;
	}

	@Override
	public Object visitIfStmt(CalcParser.IfStmtContext ctx) {
	    CalcParser.ExprContext exprCtx        = ctx.expr();
	    CalcParser.StmtBlockContext thenBlock = ctx.stmtBlock(0);
	    CalcParser.StmtBlockContext elseBlock = ctx.stmtBlock(1);
	    Object resultValue = null;

	    boolean controlValue = getBooleanValue(exprCtx);

	    pushScope(new IfScope());
	    try {
		if (controlValue) {
		    resultValue = evaluate(thenBlock);
		}
		else if (elseBlock != null) {
		    resultValue = evaluate(elseBlock);
		}
	    }
	    finally {
		popScope();
	    }

	    return resultValue;
	}

	private class CaseVisitor implements IterationVisitor
	{
		private CalcParser.CaseBlockContext blockCtx;
		private CalcParser.ExprContext caseExpr;
		private Object caseValue;
		private NestedScope caseScope;
		private Object blockValue = null;
		private boolean isMatched = false;
		private boolean fallThrough = false;

		public CaseVisitor(
			final CalcParser.ExprContext expr,
			final Object value,
			final NestedScope scope) {
		    caseExpr  = expr;
		    caseValue = value;
		    caseScope = scope;
		}

		public void setBlock(final CalcParser.CaseBlockContext block) {
		    blockCtx = block;
		}

		@Override
		public Purpose getPurpose() {
		    return Purpose.SELECT;
		}

		@Override
		public Object apply(final Object value) {
		    if (!isMatched
		     && CalcUtil.compareValues(CalcObjectVisitor.this, caseExpr, blockCtx, caseValue, value, settings.mc, false, true, false, false, true) == 0) {
			blockValue = execute();
		    }
		    return blockValue;
		}

		@Override
		public Object finalValue(final Number start, final Number stop, final Number step) {
		    isMatched = IterationVisitor.containedIn(CalcObjectVisitor.this, caseValue, start, stop, step, caseExpr);
		    if (isMatched) {
			blockValue = execute();
		    }
		    return blockValue;
		}

		public Object execute() {
		    Object returnValue = null;
		    pushQuietMode.accept(true);
		    pushScope(caseScope);
		    try {
			returnValue = evaluate(blockCtx.stmtBlock());
		    }
		    catch (NextException next) {
			fallThrough = true;
		    }
		    finally {
			popScope();
			pushQuietMode.accept("pop");
			isMatched = true;
		    }
		    return returnValue;
		}

		public Object lastValue() {
		    return blockValue;
		}

		public boolean matched() {
		    return isMatched;
		}

		public boolean fallIntoNext() {
		    return fallThrough;
		}
	}

	/**
	 * Convert our set of pattern flags (such as {@link #MATCH_CASE_INSENSITIVE}, or
	 * {@link #MATCH_DOTALL}) to the flags defined in {@link Pattern}.
	 *
	 * @param flags The set of our flags, set by the script.
	 * @return      Set of flags used by the regex code.
	 * @throws IllegalArgumentException if invalid flags are set.
	 */
	private int patternFlags(int flags) {
	    int matchFlags = 0;

	    if ((flags & ~MATCH_ALL_FLAGS) != 0)
		throw new Intl.IllegalArgumentException("calc#illegalFlagValuess", flags);

	    if ((flags & MATCH_CASE_INSENSITIVE) != 0)
		matchFlags |= Pattern.CASE_INSENSITIVE;
	    if ((flags & MATCH_DOTALL) != 0)
		matchFlags |= Pattern.DOTALL;
	    if ((flags & MATCH_UNICODE_CASE) != 0)
		matchFlags |= Pattern.UNICODE_CASE;
	    if ((flags & MATCH_LITERAL) != 0)
		matchFlags |= Pattern.LITERAL;
	    if ((flags & MATCH_MULTILINE) != 0)
		matchFlags |= Pattern.MULTILINE;
	    if ((flags & MATCH_UNIX_LINES) != 0)
		matchFlags |= Pattern.UNIX_LINES;

	    return matchFlags;
	}

	private boolean matches(String input, String pattern, int flags) {
	    Pattern p = Pattern.compile(pattern, patternFlags(flags));
	    Matcher m = p.matcher(input);

	    return m.matches();
	}

	@Override
	public Object visitCaseStmt(CalcParser.CaseStmtContext ctx) {
	    CalcParser.ExprContext caseExpr = ctx.expr();
	    Object caseValue = evaluate(caseExpr);
	    List<CalcParser.CaseBlockContext> blocks = ctx.caseBlock();
	    CalcParser.CaseBlockContext defaultCtx = null;
	    CaseScope scope = new CaseScope();
	    CaseVisitor visitor = new CaseVisitor(caseExpr, caseValue, scope);
	    boolean fallThrough = false;
	    Object returnValue = null;

	    for (CalcParser.CaseBlockContext cbCtx : blocks) {
		visitor.setBlock(cbCtx);

		if (fallThrough) {
		    returnValue = visitor.execute();
		    fallThrough = visitor.fallIntoNext();
		    if (fallThrough)
			continue;

		    return returnValue;
		}

	      selectors:
		for (CalcParser.CaseSelectorContext select : cbCtx.caseSelector()) {
		    if (select.K_DEFAULT() != null) {
			defaultCtx = cbCtx;
		    }
		    else if (select.DOTS() != null) {
			iterateOverDotRange(null, select.expr(), true, visitor, true, false);
			if (visitor.fallIntoNext()) {
			    fallThrough = true;
			    break selectors;
			}
			else if (visitor.matched()) {
			    return visitor.lastValue();
			}
		    }
		    else if (select.K_MATCHES() != null) {
			CalcParser.Expr2Context e2ctx = select.expr2();
			String pattern;
			int flags = 0x0000;

			if (e2ctx != null) {
			    pattern = getStringValue(e2ctx.expr(0));
			    flags = getIntValue(e2ctx.expr(1));
			}
			else {
			    CalcParser.Expr1Context e1ctx = select.expr1();
			    pattern = getStringValue(e1ctx.expr());
			}

			String input = toStringValue(this, caseExpr, caseValue, new StringFormat(false, false));
			if (matches(input, pattern, flags)) {
			    returnValue = visitor.execute();
			    fallThrough = visitor.fallIntoNext();
			    if (fallThrough)
				break selectors;

			    return returnValue;
			}
		    }
		    else if (!select.compareOp().isEmpty()) {
			String op = select.compareOp(0).getText();
			CalcParser.ExprContext expr = select.expr(0);

			boolean first = compareOp(caseExpr, expr, Optional.ofNullable(caseValue), op);
			boolean matched = false;

			if (select.boolOp() == null) {
			    matched = first;
			}
			else {
			    String boolOp = select.boolOp().getText();

			    // Some combinations can be solved with just the first result
			    switch (boolOp) {
				case "&&":
				case "\u2227":
				    if (!first)
					continue selectors;
				    break;
				case "||":
				case "\u2228":
				    if (first)
					matched = true;
				    break;
			    }
			    if (!matched) {
				op = select.compareOp(1).getText();
				expr = select.expr(1);
				boolean second = compareOp(caseExpr, expr, Optional.ofNullable(caseValue), op);

				switch (boolOp) {
				    case "&&":
				    case "\u2227":
				    case "||":
				    case "\u2228":
					if (second)
					    matched = true;
					break;
				    default:
					// XOR - results must be different
					matched = (first != second);
					break;
				}
			    }
			}
			if (matched) {
			    returnValue = visitor.execute();
			    fallThrough = visitor.fallIntoNext();
			    if (fallThrough)
				break selectors;

			    return returnValue;
			}
		    }
		    else {
			CalcParser.ExprContext expr = select.expr().get(0);
			Object value = evaluate(expr);
			returnValue = visitor.apply(value);
			if (visitor.fallIntoNext()) {
			    fallThrough = true;
			    break selectors;
			}
			else if (visitor.matched()) {
			    return returnValue;
			}
		    }
		}
	    }

	    if (defaultCtx != null) {
		visitor.setBlock(defaultCtx);
		returnValue = visitor.execute();
		fallThrough = visitor.fallIntoNext();
		if (!fallThrough)
		    return returnValue;

		// Hmmm, we need to find the selector after the default...
		boolean seenDefault = false;

	      blocks:
		for (CalcParser.CaseBlockContext cbCtx : blocks) {
		    if (seenDefault) {
			visitor.setBlock(cbCtx);
			returnValue = visitor.execute();
			if (!visitor.fallIntoNext())
			    return returnValue;

			continue blocks;
		    }

		    for (CalcParser.CaseSelectorContext select : cbCtx.caseSelector()) {
			if (select.K_DEFAULT() != null) {
			    seenDefault = true;
			    continue blocks;
			}
		    }
		}
	    }

	    return returnValue;
	}

	@Override
	public Object visitLeaveStmt(CalcParser.LeaveStmtContext ctx) {
	    CalcParser.Expr1Context exprCtx = ctx.expr1();
	    if (exprCtx != null) {
		throw new LeaveException(evaluate(exprCtx.expr()));
	    }
	    else {
		throw LeaveException.instance();
	    }
	}

	@Override
	public Object visitNextStmt(CalcParser.NextStmtContext ctx) {
	    throw NextException.instance();
	}

	@Override
	public Object visitWaitStmt(CalcParser.WaitStmtContext ctx) {
	    ArrayScope<Object> returnValues = new ArrayScope<>();

System.out.println("at 'wait', number of jobs is " + numberOfParallelJobs);
	    try {
		for (int i = 0; i < numberOfParallelJobs; i++) {
		    Object result = cs.take().get();
System.out.println("i = " + i + ", result = " + result);
		    returnValues.add(result);
		}
	    }
	    catch (InterruptedException ie) {
		// Not sure what (if anything) to do here, so just continue
	    }
	    catch (ExecutionException ee) {
		throw new CalcExprException(ee, ctx);
	    }
	    finally {
		numberOfParallelJobs = 0;
	    }

	    return returnValues;
	}

	@Override
	public Object visitTimeThisStmt(CalcParser.TimeThisStmtContext ctx) {
	    CalcParser.ExprContext descExpr = ctx.expr();
	    if (descExpr != null) {
		Object descObj = evaluate(descExpr);
		if (descObj != null) {
		    String description = descObj.toString();
		    return Environment.timeThis(description, () -> {
			return evaluate(ctx.stmtBlock());
		    });
		}
	    }
	    return Environment.timeThis( () -> {
		return evaluate(ctx.stmtBlock());
	    });
	}

	@Override
	public Object visitStmtBlock(CalcParser.StmtBlockContext ctx) {
	    return internalVisitStatements(ctx);
	}

	@Override
	public Object visitDefineStmt(CalcParser.DefineStmtContext ctx) {
	    String funcName = ctx.id().getText();
	    boolean parallel = ctx.K_PARALLEL() != null;

	    // Can't redefine a predefined value
	    Object oldValue = getVariables().getValue(funcName, settings.ignoreNameCase);
	    if (oldValue != null && isPredefined(oldValue, false)) {
		throw new CalcExprException(ctx, "%calc#noChangeValue", oldValue.toString(), funcName, "");
	    }

	    CalcParser.StmtBlockContext functionBody       = ctx.stmtBlock();
	    CalcParser.FormalParamListContext formalParams = ctx.formalParamList();

	    String paramString = formalParams == null ? "" : getTreeText(formalParams);
	    List<CalcParser.FormalParamContext> paramVars = formalParams == null ? null : formalParams.formalParam();
	    FunctionDeclaration func = new FunctionDeclaration(funcName, functionBody, parallel);

	    if (formalParams != null) {
		for (CalcParser.FormalParamContext paramVar : formalParams.formalParam()) {
		    String paramName = paramVar.id().getText();
		    func.defineParameter(paramVar, paramName, paramVar.expr());
		}
		if (formalParams.DOTS() != null) {
		    func.defineParameter(formalParams, FunctionDeclaration.VARARG, null);
		}
	    }

	    getVariables().setValue(funcName, settings.ignoreNameCase, func);

	    displayActionMessage(parallel ? "%calc#definingPFunc" : "%calc#definingFunc",
		func.getFullFunctionName(), getTreeText(functionBody));

	    return Intl.formatString("calc#definedFunc", func.getFullFunctionName());
	}

	@Override
	public Object visitConstStmt(CalcParser.ConstStmtContext ctx) {
	    List<CalcParser.IdContext>   ids   = ctx.id();
	    List<CalcParser.ExprContext> exprs = ctx.expr();
	    List<String> constNames = new ArrayList<>();

	    for (int i = 0; i < ids.size(); i++) {
		String constantName         = ids.get(i).getText();
		CalcParser.ExprContext expr = exprs.get(i);

		if (getVariables().isDefinedLocally(constantName, settings.ignoreNameCase))
		    throw new CalcExprException(ctx, "%calc#noDupConstant", constantName);

		Object value = evaluate(expr);

		ConstantValue.define(getVariables(), constantName, value);

		displayActionMessage("%calc#definingConst", constantName,
		    toStringValue(this, ctx, value, new StringFormat(settings)));

		constNames.add(constantName);
	    }

	    return constNames.size() == 1 ? Intl.formatString("calc#definedConst", constNames.get(0))
					  : Intl.formatString("calc#definedConsts", CharUtil.makeSimpleStringList(constNames));
	}

	@Override
	public Object visitVarStmt(CalcParser.VarStmtContext ctx) {
	    List<CalcParser.VarAssignContext> assigns = ctx.varAssign();
	    List<String> varNames = new ArrayList<>();

	    for (int i = 0; i < assigns.size(); i++) {
		String varName              = assigns.get(i).id().getText();
		CalcParser.ExprContext expr = assigns.get(i).expr();

		if (getVariables().isDefinedLocally(varName, settings.ignoreNameCase))
		    throw new CalcExprException(ctx, "%calc#noDupLocalVar", varName);

		Object value = null;

		if (expr != null) {
		    value = evaluate(expr);

		    displayActionMessage("%calc#definingVar", varName,
			    toStringValue(this, ctx, value, new StringFormat(settings)));
		}
		else {
		    displayActionMessage("%calc#definingVarOnly", varName);
		}

		getVariables().setValueLocally(varName, settings.ignoreNameCase, value);
		varNames.add(varName);
	    }

	    return varNames.size() == 1 ? Intl.formatString("calc#definedVar", varNames.get(0))
					: Intl.formatString("calc#definedVars", CharUtil.makeSimpleStringList(varNames));
	}

	private void addPairsToObject(CalcParser.ObjContext objCtx, ObjectScope object) {
	    for (CalcParser.PairContext pairCtx : objCtx.pair()) {
		String key = getMemberName(this, pairCtx.member());
		Object value = evaluate(pairCtx.expr());
		object.setValue(key, settings.ignoreNameCase, value);
	    }
	}

	@Override
	public Object visitObjExpr(CalcParser.ObjExprContext ctx) {
	    CalcParser.ObjContext objCtx = ctx.obj();
	    ObjectScope obj = new ObjectScope(settings.sortKeys);

	    addPairsToObject(objCtx, obj);

	    return obj;
	}

	@Override
	public Object visitArrExpr(CalcParser.ArrExprContext ctx) {
	   CalcParser.ExprListContext exprList = ctx.arr().exprList();
	   ArrayScope<Object> list = new ArrayScope<>();
	   if (exprList != null) {
		for (CalcParser.ExprContext expr : exprList.expr()) {
		    Object value = evaluate(expr);
		    list.add(value);
		}
	   }
	   return list;
	}

	@Override
	public Object visitSetExpr(CalcParser.SetExprContext ctx) {
	    CalcParser.ExprListContext exprList = ctx.set().exprList();
	    SetScope<Object> set = new SetScope<>();
	    if (exprList != null) {
		for (CalcParser.ExprContext expr : exprList.expr()) {
		    Object value = evaluate(expr);
		    set.add(value);
		}
	    }
	    return set;
	}

	@Override
	public Object visitComplexValueExpr(CalcParser.ComplexValueExprContext ctx) {
	    CalcParser.ComplexContext complex = ctx.complex();
	    CalcParser.ExprContext expr1 = complex.expr(0);
	    CalcParser.ExprContext expr2 = complex.expr(1);
	    Object o1 = evaluate(expr1);
	    Object o2 = evaluate(expr2);

	    if (settings.rationalMode || (o1 instanceof BigFraction || o2 instanceof BigFraction)) {
		BigFraction rFrac = toFractionValue(this, o1, expr1);
		BigFraction iFrac = toFractionValue(this, o2, expr2);

		return new ComplexNumber(rFrac, iFrac);
	    }
	    else {
		BigDecimal r = toDecimalValue(this, o1, settings.mc, expr1);
		BigDecimal i = toDecimalValue(this, o2, settings.mc, expr2);

		return new ComplexNumber(r, i);
	    }
	}

	@Override
	public Object visitQuaternionValueExpr(CalcParser.QuaternionValueExprContext ctx) {
	    CalcParser.QuaternionContext quatern = ctx.quaternion();
	    CalcParser.ExprContext expr1 = quatern.expr(0);
	    CalcParser.ExprContext expr2 = quatern.expr(1);
	    CalcParser.ExprContext expr3 = quatern.expr(2);
	    CalcParser.ExprContext expr4 = quatern.expr(3);
	    Object o1 = evaluate(expr1);
	    Object o2 = evaluate(expr2);
	    Object o3 = evaluate(expr3);
	    Object o4 = evaluate(expr4);

	    if (settings.rationalMode ||
		(o1 instanceof BigFraction || o2 instanceof BigFraction || o3 instanceof BigFraction || o4 instanceof BigFraction)) {
		BigFraction aFrac = toFractionValue(this, o1, expr1);
		BigFraction bFrac = toFractionValue(this, o2, expr2);
		BigFraction cFrac = toFractionValue(this, o3, expr3);
		BigFraction dFrac = toFractionValue(this, o4, expr4);

		return new Quaternion(aFrac, bFrac, cFrac, dFrac);
	    }
	    else {
		BigDecimal a = toDecimalValue(this, o1, settings.mc, expr1);
		BigDecimal b = toDecimalValue(this, o2, settings.mc, expr2);
		BigDecimal c = toDecimalValue(this, o3, settings.mc, expr3);
		BigDecimal d = toDecimalValue(this, o4, settings.mc, expr4);

		return new Quaternion(a, b, c, d);
	    }
	}

	@Override
	public Object visitVarExpr(CalcParser.VarExprContext ctx) {
	    LValueContext lValue = getLValue(ctx.var());
	    return evaluate(ctx, lValue.getContextObject(this));
	}

	@Override
	public Object visitHasExpr(CalcParser.HasExprContext ctx) {
	    Object source = evaluate(ctx.expr(0));
	    CalcParser.ExprContext indexExpr = null;
	    Object indexValue = null;

	    if (!(source instanceof CollectionScope))
		return Boolean.FALSE;

	    if (ctx.LBRACK() != null) {
		indexExpr = ctx.expr(1);
		indexValue = evaluate(indexExpr);
		if (indexValue instanceof Number) {
		    CollectionScope collection = (CollectionScope) source;

		    int index = toIntValue(this, indexValue, settings.mc, indexExpr);
		    int size = collection.size();
		    if (index < 0)
			index += size;

		    return Boolean.valueOf(index >= 0 && index < size);
		}
	    }

	    if (!(source instanceof ObjectScope))
		return Boolean.FALSE;

	    String key = getMemberName(this, ctx.member());
	    if (key == null)
		key = getNonNullString(indexExpr, indexValue);

	    ObjectScope obj = (ObjectScope) source;

	    return Boolean.valueOf(isDefinedRecursively(obj, key, settings.ignoreNameCase));
	}

	@Override
	public Object visitIsExpr(CalcParser.IsExprContext ctx) {
	    boolean ret = false;
	    Object value = evaluate(ctx.expr());
	    Typeof type = typeof(value);
	    String valueType;
	    TerminalNode string  = ctx.STRING();
	    TerminalNode istring = ctx.ISTRING();
	    TerminalNode types   = ctx.TYPES();

	    if (string != null)
		valueType = getRawString(string.getText());
	    else if (istring != null)
		valueType = getIStringValue(this, istring, ctx);
	    else
		valueType = types.getText();

	    ret = type.toString().equalsIgnoreCase(valueType);

	    return Boolean.valueOf(ret);
	}

	@Override
	public Object visitPostIncOpExpr(CalcParser.PostIncOpExprContext ctx) {
	    CalcParser.VarContext var = ctx.var();
	    LValueContext lValue = getLValue(var);
	    Object value = evaluate(var, lValue.getContextObject(this));
	    String op = ctx.INC_OP().getText();
	    boolean incr = false;
	    Object beforeValue;
	    Object afterValue;

	    nullCheck(value, var);

	    switch (op) {
		case "++":
		case "\u2795\u2795":
		    incr = true;
		    break;
		case "--":
		case "\u2212\u2212":
		case "\u2796\u2796":
		    break;
		default:
		    throw new UnknownOpException(op, ctx);
	    }

	    if (value instanceof ArrayScope) {
		@SuppressWarnings("unchecked")
		ArrayScope<Object> list = (ArrayScope<Object>) value;
		beforeValue = new ArrayScope<Object>(list);

		if (incr) {
		    list.add(null);
		}
		else {
		    if (!list.isEmpty()) {
			list.remove(list.size() - 1);
		    }
		}

		afterValue = list;
	    }
	    else if (value instanceof ObjectScope || CollectionScope.EMPTY.equals(value)) {
		ObjectScope obj;
		if (value instanceof ObjectScope) {
		    obj = (ObjectScope) value;
		    beforeValue = new ObjectScope(obj);
		}
		else {
		    obj = new ObjectScope();
		    beforeValue = value;
		}

		if (incr) {
		    obj.setValue(obj.size(), null);
		}
		else {
		    if (!obj.isEmpty()) {
			List<String> keys = obj.keyList();
			obj.remove(keys.get(obj.size() - 1), settings.ignoreNameCase);
		    }
		}

		afterValue = obj;
	    }
	    else if (settings.rationalMode || value instanceof BigFraction) {
		BigFraction fValue = toFractionValue(this, value, var);
		beforeValue = fValue;

		if (incr)
		    afterValue = fValue.add(BigFraction.ONE);
		else
		    afterValue = fValue.subtract(BigFraction.ONE);
	    }
	    else if (value instanceof Quaternion) {
		Quaternion qValue = (Quaternion) value;
		beforeValue = qValue;

		if (qValue.isRational()) {
		    if (incr)
			afterValue = qValue.add(QR_ONE);
		    else
			afterValue = qValue.subtract(QR_ONE);
		}
		else {
		    if (incr)
			afterValue = qValue.add(Quaternion.ONE);
		    else
			afterValue = qValue.subtract(Quaternion.ONE);
		}
	    }
	    else if (value instanceof ComplexNumber) {
		ComplexNumber cValue = (ComplexNumber) value;
		beforeValue = cValue;

		if (cValue.isRational()) {
		    if (incr)
			afterValue = cValue.add(CR_ONE);
		    else
			afterValue = cValue.subtract(CR_ONE, settings.mc);
		}
		else {
		    if (incr)
			afterValue = cValue.add(C_ONE);
		    else
			afterValue = cValue.subtract(C_ONE, settings.mc);
		}
	    }
	    else {
		BigDecimal dValue = toDecimalValue(this, value, settings.mc, var);
		beforeValue = dValue;

		if (incr)
		    afterValue = fixupToInteger(dValue.add(BigDecimal.ONE));
		else
		    afterValue = fixupToInteger(dValue.subtract(BigDecimal.ONE));
	    }

	    lValue.putContextObject(this, afterValue);

	    // post operation, return original value
	    return beforeValue;
	}

	@Override
	public Object visitPreIncOpExpr(CalcParser.PreIncOpExprContext ctx) {
	    CalcParser.VarContext var = ctx.var();
	    LValueContext lValue = getLValue(var);
	    Object value = evaluate(var, lValue.getContextObject(this));
	    String op = ctx.INC_OP().getText();
	    boolean incr = false;
	    Object afterValue;

	    nullCheck(value, var);

	    switch (op) {
		case "++":
		case "\u2795\u2795":
		    incr = true;
		    break;
		case "--":
		case "\u2212\u2212":
		case "\u2796\u2796":
		    break;
		default:
		    throw new UnknownOpException(op, ctx);
	    }

	    if (CollectionScope.EMPTY.equals(value)) {
		value = new ObjectScope();
	    }
	    if (value instanceof ObjectScope) {
		ObjectScope obj = (ObjectScope) value;

		if (incr) {
		    // It is impossible to rearrange the objects once they've been inserted the first time
		    // so we have to make a new object with the blank first value and then copy the original
		    // values in after that.
		    ObjectScope newObj = new ObjectScope(settings.sortKeys);
		    newObj.setValue(0, null);
		    newObj.putAll(obj);

		    afterValue = newObj;
		}
		else {
		    if (!obj.isEmpty()) {
			List<String> keys = obj.keyList();
			obj.remove(keys.get(0), settings.ignoreNameCase);
		    }

		    afterValue = obj;
		}
	    }
	    else if (value instanceof ArrayScope) {
		@SuppressWarnings("unchecked")
		ArrayScope<Object> list = (ArrayScope<Object>) value;

		if (incr) {
		    list.insert(0, null);
		}
		else {
		    if (!list.isEmpty()) {
			list.remove(0);
		    }
		}

		afterValue = list;
	    }
	    else if (settings.rationalMode || value instanceof BigFraction) {
		BigFraction fValue = toFractionValue(this, value, var);

		if (incr)
		    afterValue = fValue.add(BigFraction.ONE);
		else
		    afterValue = fValue.subtract(BigFraction.ONE);
	    }
	    else if (value instanceof Quaternion) {
		Quaternion qValue = (Quaternion) value;

		if (qValue.isRational()) {
		    if (incr)
			afterValue = qValue.add(QR_ONE);
		    else
			afterValue = qValue.subtract(QR_ONE);
		}
		else {
		    if (incr)
			afterValue = qValue.add(Quaternion.ONE);
		    else
			afterValue = qValue.subtract(Quaternion.ONE);
		}
	    }
	    else if (value instanceof ComplexNumber) {
		ComplexNumber cValue = (ComplexNumber) value;

		if (cValue.isRational()) {
		    if (incr)
			afterValue = cValue.add(CR_ONE);
		    else
			afterValue = cValue.subtract(CR_ONE, settings.mc);
		}
		else {
		    if (incr)
			afterValue = cValue.add(C_ONE);
		    else
			afterValue = cValue.subtract(C_ONE, settings.mc);
		}
	    }
	    else {
		BigDecimal dValue = toDecimalValue(this, value, settings.mc, var);

		if (incr)
		    afterValue = fixupToInteger(dValue.add(BigDecimal.ONE));
		else
		    afterValue = fixupToInteger(dValue.subtract(BigDecimal.ONE));
	    }

	    // pre operation, return the modified value
	    return lValue.putContextObject(this, afterValue);
	}

	@Override
	public Object visitNegPosExpr(CalcParser.NegPosExprContext ctx) {
	    ParserRuleContext expr = ctx.expr();
	    Object e = evaluate(expr);

	    String op = ctx.ADD_OP().getText();

	    if (settings.rationalMode || e instanceof BigFraction) {
		BigFraction f = toFractionValue(this, e, expr);

		switch (op) {
		    case "+":
		    case "\u2795":
			return f;
		    case "-":
		    case "\u2212":
		    case "\u2796":
			return f.negate();
		    default:
			throw new UnknownOpException(op, expr);
		}
	    }
	    else if (e instanceof ComplexNumber) {
		ComplexNumber c = (ComplexNumber) e;

		switch (op) {
		    case "+":
		    case "\u2795":
			return c;
		    case "-":
		    case "\u2212":
		    case "\u2796":
			return c.negate();
		    default:
			throw new UnknownOpException(op, expr);
		}
	    }
	    else {
		BigDecimal d = toDecimalValue(this, e, settings.mc, expr);

		switch (op) {
		    case "+":
		    case "\u2795":
			// Interestingly, this operation can change the value, if the previous
			// value was not to the specified precision.
			return fixupToInteger(d.plus(settings.mc));
		    case "-":
		    case "\u2212":
		    case "\u2796":
			return fixupToInteger(d.negate());
		    default:
			throw new UnknownOpException(op, expr);
		}
	    }
	}

	@Override
	public Object visitToStringExpr(CalcParser.ToStringExprContext ctx) {
	    return getStringValue(ctx.expr(), true, false, settings.separatorMode);
	}

	@Override
	public Object visitToNumberExpr(CalcParser.ToNumberExprContext ctx) {
	    CalcParser.ExprContext expr = ctx.expr();
	    Object value = evaluate(expr);

	    if (settings.rationalMode) {
		return convertToFraction(value, ctx);
	    }
	    else if (value instanceof ComplexNumber) {
		return value;
	    }
	    return fixupToInteger(toDecimalValue(this, value, settings.mc, ctx));
	}

	@Override
	public Object visitBitNotExpr(CalcParser.BitNotExprContext ctx) {
	    BigInteger iValue = getIntegerValue(ctx.expr());

	    return iValue.not();
	}

	@Override
	public Object visitToBooleanExpr(CalcParser.ToBooleanExprContext ctx) {
	    return getBooleanValue(ctx.expr());
	}

	@Override
	public Object visitBooleanNotExpr(CalcParser.BooleanNotExprContext ctx) {
	    Boolean bValue = getBooleanValue(ctx.expr());

	    return bValue.booleanValue() ? Boolean.FALSE : Boolean.TRUE;
	}

	@Override
	public Object visitPowerExpr(CalcParser.PowerExprContext ctx) {
	    CalcParser.ExprContext expr = ctx.expr(0);
	    double exp = getDoubleValue(ctx.expr(1));

	    if (settings.rationalMode) {
		if (Math.floor(exp) == exp && !Double.isInfinite(exp)) {
		    BigFraction f = getFractionValue(expr);
		    return f.pow((int) exp);
		}
	    }

	    Object value = evaluate(expr);

	    if (value instanceof Quaternion) {
		Quaternion base = (Quaternion) value;
		if (Math.floor(exp) == exp && !Double.isInfinite(exp)) {
		    return base.power((int) exp, settings.mc);
		}
		// TODO: temporary
		throw new CalcExprException(ctx, "%calc#notImplemented", "quaternion to decimal power");
	    }
	    else if (value instanceof ComplexNumber) {
		ComplexNumber base = (ComplexNumber) value;
		return base.pow(new BigDecimal(exp), settings.mc);
	    }
	    else {
		BigDecimal base = convertToDecimal(value, settings.mc, expr);
		return MathUtil.pow(base, exp, settings.mc);
	    }
	}

	private int nToPower(String power, ParserRuleContext ctx) {
		int exp;

		switch (power) {
		    case "\u2070":
			exp = 0;
			break;
		    case "\u00B9":
			exp = 1;
			break;
		    case "\u00B2":
			exp = 2;
			break;
		    case "\u00B3":
			exp = 3;
			break;
		    case "\u2074":
			exp = 4;
			break;
		    case "\u2075":
			exp = 5;
			break;
		    case "\u2076":
			exp = 6;
			break;
		    case "\u2077":
			exp = 7;
			break;
		    case "\u2078":
			exp = 8;
			break;
		    case "\u2079":
			exp = 9;
			break;
		    default:
			throw new UnknownOpException(power, ctx);
		}
		return exp;
	}

	@Override
	public Object visitPowerNExpr(CalcParser.PowerNExprContext ctx) {
	    CalcParser.ExprContext expr = ctx.expr();
	    Object value = evaluate(expr);
	    String power = ctx.POWERS().getText();
	    int exp = nToPower(power, ctx);

	    if (settings.rationalMode) {
		BigFraction base = convertToFraction(value, expr);

		return base.pow(exp);
	    }
	    else if (value instanceof Quaternion) {
		Quaternion base = (Quaternion) value;

		return base.power(exp, settings.mc);
	    }
	    else if (value instanceof ComplexNumber) {
		ComplexNumber base = (ComplexNumber) value;

		return base.pow(new BigDecimal(exp), settings.mc);
	    }
	    else {
		BigDecimal base = convertToDecimal(value, settings.mc, expr);

		return MathUtil.pow(base, (double) exp, settings.mc);
	    }
	}

	@Override
	public Object visitParenExpr(CalcParser.ParenExprContext ctx) {
	    return evaluate(ctx.expr());
	}

	@Override
	public Object visitMultiplyExpr(CalcParser.MultiplyExprContext ctx) {
	    CalcParser.ExprContext ctx1 = ctx.expr(0);
	    CalcParser.ExprContext ctx2 = ctx.expr(1);
	    Object e1 = evaluate(ctx1);
	    Object e2 = evaluate(ctx2);

	    String op;
	    if (ctx.K_MOD() == null)
		op = ctx.MULT_OP().getText();
	    else
		op = "mod";

	    try {
		if (settings.rationalMode || (e1 instanceof BigFraction || e2 instanceof BigFraction)) {
		    BigFraction f1 = toFractionValue(this, e1, ctx1);
		    BigFraction f2 = toFractionValue(this, e2, ctx2);

		    switch (op) {
			case "*":
			case "\u00D7":
			case "\u2217":
			case "\u2715":
			case "\u2716":
			    return f1.multiply(f2);
			case "/":
			case "\u00F7":
			case "\u2215":
			case "\u2797":
			case "\\":
			case "\u2216":
			    return f1.divide(f2);
			case "%":
			    return f1.remainder(f2);
			case "mod":
			    return f1.modulus(f2);
			default:
			    throw new UnknownOpException(op, ctx);
		    }
		}
		else if (e1 instanceof Quaternion || e2 instanceof Quaternion) {
		    Quaternion q1 = Quaternion.valueOf(e1);
		    Quaternion q2 = Quaternion.valueOf(e2);

		    switch (op) {
			case "*":
			case "\u00D7":
			case "\u2217":
			case "\u2715":
			case "\u2716":
			    return q1.multiply(q2, settings.mc);
			case "/":
			case "\u00F7":
			case "\u2215":
			case "\u2797":
			    return q1.divide(q2, MathUtil.divideContext(q1, settings.mcDivide));
			case "\\":
			case "\u2216":
			case "%":
			case "mod":
			default:
			    throw new UnknownOpException(op, ctx);
		    }
		}
		else if (e1 instanceof ComplexNumber || e2 instanceof ComplexNumber) {
		    ComplexNumber c1 = ComplexNumber.valueOf(e1);
		    ComplexNumber c2 = ComplexNumber.valueOf(e2);

		    switch (op) {
			case "*":
			case "\u00D7":
			case "\u2217":
			case "\u2715":
			case "\u2716":
			    return c1.multiply(c2, settings.mc);
			case "/":
			case "\u00F7":
			case "\u2215":
			case "\u2797":
			    return c1.divide(c2, MathUtil.divideContext(c1, settings.mcDivide));
			case "\\":
			case "\u2216":
			case "%":
			case "mod":
			    // This one in particular potentially could be done with the same definition as for reals
			default:
			    throw new UnknownOpException(op, ctx);
		    }
		}
		else if (e1 instanceof SetScope && e2 instanceof CollectionScope) {
		    @SuppressWarnings("unchecked")
		    SetScope<Object> set = (SetScope<Object>) e1;
		    CollectionScope c = (CollectionScope) e2;

		    switch (op) {
			case "\\":
			case "\u2216":
			     return set.diff(c);
			default:
			    throw new UnknownOpException(op, ctx);
		    }
		}
		else {
		    BigDecimal d1 = toDecimalValue(this, e1, settings.mc, ctx1);
		    BigDecimal d2 = toDecimalValue(this, e2, settings.mc, ctx2);

		    MathContext mcDivide = MathUtil.divideContext(d1, settings.mcDivide);

		    switch (op) {
			case "*":
			case "\u00D7":
			case "\u2217":
			case "\u2715":
			case "\u2716":
			    return fixupToInteger(d1.multiply(d2, settings.mc));
			case "/":
			case "\u00F7":
			case "\u2215":
			case "\u2797":
			    return fixupToInteger(d1.divide(d2, mcDivide));
			case "\\":
			case "\u2216":
			    return fixupToInteger(d1.divideToIntegralValue(d2, mcDivide));
			case "%":
			    return fixupToInteger(d1.remainder(d2, mcDivide));
			case "mod":
			    return fixupToInteger(MathUtil.modulus(d1, d2, mcDivide));
			default:
			    throw new UnknownOpException(op, ctx);
		    }
		}
	    }
	    catch (ArithmeticException ae) {
		throw new CalcExprException(ae, ctx);
	    }
	}

	@Override
	public Object visitAddExpr(CalcParser.AddExprContext ctx) {
	    CalcParser.ExprContext ctx1 = ctx.expr(0);
	    CalcParser.ExprContext ctx2 = ctx.expr(1);
	    Object e1 = evaluate(ctx1);
	    Object e2 = evaluate(ctx2);

	    String op = ctx.ADD_OP().getText();
	    switch (op) {
		case "+":
		case "\u2795":
		    return addOp(this, e1, e2, ctx1, ctx2, settings.mc, settings.rationalMode, settings.sortKeys);
		case "-":
		case "\u2212":
		case "\u2796":
		    if (settings.rationalMode) {
			BigFraction f1 = toFractionValue(this, e1, ctx1);
			BigFraction f2 = toFractionValue(this, e2, ctx2);

			return f1.subtract(f2);
		    }
		    else if (e1 instanceof Quaternion || e2 instanceof Quaternion) {
			Quaternion q1 = Quaternion.valueOf(e1);
			Quaternion q2 = Quaternion.valueOf(e2);

			return q1.subtract(q2);
		    }
		    else if (e1 instanceof ComplexNumber || e2 instanceof ComplexNumber) {
			ComplexNumber c1 = ComplexNumber.valueOf(e1);
			ComplexNumber c2 = ComplexNumber.valueOf(e2);

			return c1.subtract(c2, settings.mc);
		    }
		    else if (e1 instanceof SetScope && e2 instanceof CollectionScope) {
			@SuppressWarnings("unchecked")
			SetScope<Object> set = (SetScope<Object>) e1;
			CollectionScope c = (CollectionScope) e2;

			return set.diff(c);
		    }
		    else {
			BigDecimal d1 = toDecimalValue(this, e1, settings.mc, ctx1);
			BigDecimal d2 = toDecimalValue(this, e2, settings.mc, ctx2);

			return fixupToInteger(d1.subtract(d2, settings.mc));
		    }
		default:
		    throw new UnknownOpException(op, ctx);
	    }
	}

	@Override
	public Object visitAbsExpr(CalcParser.AbsExprContext ctx) {
	    CalcParser.ExprContext expr = ctx.expr1().expr();
	    Object value = evaluate(expr);

	    if (settings.rationalMode) {
		BigFraction f = toFractionValue(this, value, ctx);
		return f.abs();
	    }
	    else if (value instanceof ComplexNumber) {
		ComplexNumber c = (ComplexNumber) value;
		return c.abs(settings.mc);
	    }
	    else {
		BigDecimal e = toDecimalValue(this, value, settings.mc, ctx);
		return e.abs();
	    }
	}

	@Override
	public Object visitSinExpr(CalcParser.SinExprContext ctx) {
	    BigDecimal e = getDecimalTrigValue(ctx.expr1().expr());

	    return MathUtil.sin(e, settings.mc);
	}

	@Override
	public Object visitCosExpr(CalcParser.CosExprContext ctx) {
	    BigDecimal e = getDecimalTrigValue(ctx.expr1().expr());

	    return MathUtil.cos(e, settings.mc);
	}

	@Override
	public Object visitTanExpr(CalcParser.TanExprContext ctx) {
	    BigDecimal e = getDecimalTrigValue(ctx.expr1().expr());

	    return MathUtil.tan(e, settings.mc);
	}

	@Override
	public Object visitAsinExpr(CalcParser.AsinExprContext ctx) {
	    // Convert to double and use standard Math method
	    double d = getDoubleValue(ctx.expr1().expr());

	    return returnTrigValue(Math.asin(d));
	}

	@Override
	public Object visitAcosExpr(CalcParser.AcosExprContext ctx) {
	    // Convert to double and use standard Math method
	    double d = getDoubleValue(ctx.expr1().expr());

	    return returnTrigValue(Math.acos(d));
	}

	@Override
	public Object visitAtanExpr(CalcParser.AtanExprContext ctx) {
	    // Convert to double and use standard Math method
	    double d = getDoubleValue(ctx.expr1().expr());

	    return returnTrigValue(Math.atan(d));
	}

	@Override
	public Object visitAtan2Expr(CalcParser.Atan2ExprContext ctx) {
	    CalcParser.Expr2Context e2ctx = ctx.expr2();

	    BigDecimal y = getDecimalValue(e2ctx.expr(0));
	    BigDecimal x = getDecimalValue(e2ctx.expr(1));

	    return returnTrigValue(MathUtil.atan2(y, x, MathUtil.divideContext(y, settings.mcDivide)));
	}

	@Override
	public Object visitSinhExpr(CalcParser.SinhExprContext ctx) {
	    // Convert to double and use standard Math method
	    double d = getDoubleValue(ctx.expr1().expr());

	    return new BigDecimal(Math.sinh(d), MC_DOUBLE);
	}

	@Override
	public Object visitCoshExpr(CalcParser.CoshExprContext ctx) {
	    // Convert to double and use standard Math method
	    double d = getDoubleValue(ctx.expr1().expr());

	    return new BigDecimal(Math.cosh(d), MC_DOUBLE);
	}

	@Override
	public Object visitTanhExpr(CalcParser.TanhExprContext ctx) {
	    // Convert to double and use standard Math method
	    double d = getDoubleValue(ctx.expr1().expr());

	    return new BigDecimal(Math.tanh(d), MC_DOUBLE);
	}

	@Override
	public Object visitSqrtExpr(CalcParser.SqrtExprContext ctx) {
	    CalcParser.ExprContext expr = ctx.expr1().expr();
	    Object value = evaluate(expr);

	    if (value instanceof ComplexNumber) {
		ComplexNumber cValue = (ComplexNumber) value;
		return cValue.sqrt(settings.mcDivide);
	    }
	    else {
		try {
		    return MathUtil.sqrt(convertToDecimal(value, settings.mc, expr), settings.mcDivide);
		}
		catch (IllegalArgumentException iae) {
		    throw new CalcExprException(iae, ctx);
		}
	    }
	}

	@Override
	public Object visitCbrtExpr(CalcParser.CbrtExprContext ctx) {
	    CalcParser.ExprContext expr = ctx.expr1().expr();
	    Object value = evaluate(expr);

	    if (value instanceof ComplexNumber) {
		ComplexNumber cValue = (ComplexNumber) value;
		MathContext mcPow = MathUtil.divideContext(cValue, settings.mcDivide);
		return cValue.pow(BigDecimal.ONE.divide(D_THREE, mcPow), mcPow);
	    }
	    else {
		return MathUtil.cbrt(convertToDecimal(value, settings.mc, expr), settings.mcDivide);
	    }
	}

	@Override
	public Object visitFortExpr(CalcParser.FortExprContext ctx) {
	    CalcParser.ExprContext expr = ctx.expr1().expr();
	    Object value = evaluate(expr);

	    if (value instanceof ComplexNumber) {
		ComplexNumber cValue = (ComplexNumber) value;
		return cValue.pow(D_ONE_FOURTH, settings.mc);
	    }
	    else {
		try {
		    return MathUtil.sqrt(MathUtil.sqrt(convertToDecimal(value, settings.mc, expr), settings.mc), settings.mc);
		}
		catch (IllegalArgumentException iae) {
		    throw new CalcExprException(iae, ctx);
		}
	    }
	}

	@Override
	public Object visitLogExpr(CalcParser.LogExprContext ctx) {
	    // For now, get a double value and use the standard Math method
	    double d = getDoubleValue(ctx.expr1().expr());

	    double logValue = Math.log10(d);
	    if (Double.isInfinite(logValue) || Double.isNaN(logValue))
		throw new CalcExprException("%math#numeric.outOfRange", ctx);

	    return new BigDecimal(logValue, MC_DOUBLE);
	}

	@Override
	public Object visitLn2Expr(CalcParser.Ln2ExprContext ctx) {
	    BigDecimal d = getDecimalValue(ctx.expr1().expr());

	    try {
		return MathUtil.ln2(d, settings.mc);
	    }
	    catch (IllegalArgumentException iae) {
		throw new CalcExprException(iae, ctx);
	    }
	}

	@Override
	public Object visitLnExpr(CalcParser.LnExprContext ctx) {
	    BigDecimal d = getDecimalValue(ctx.expr1().expr());

	    try {
		return MathUtil.ln(d, settings.mc);
	    }
	    catch (IllegalArgumentException iae) {
		throw new CalcExprException(iae, ctx);
	    }
	}

	@Override
	public Object visitEPowerExpr(CalcParser.EPowerExprContext ctx) {
	    BigDecimal e = getDecimalValue(ctx.expr1().expr());

	    return MathUtil.ePower(e, settings.mc);
	}

	@Override
	public Object visitTenPowerExpr(CalcParser.TenPowerExprContext ctx) {
	    BigDecimal e = getDecimalValue(ctx.expr1().expr());

	    return MathUtil.tenPower(e, settings.mc);
	}

	@Override
	public Object visitRandomExpr(CalcParser.RandomExprContext ctx) {
	    Object seed = null;

	    if (ctx.expr1() != null) {
		CalcParser.ExprContext expr = ctx.expr1().expr();
		if (expr != null) {
		    seed = evaluate(expr);
		}
	    }
	    return MathUtil.random(seed, settings.mc.getPrecision(), settings.mcDivide);
	}

	@Override
	public Object visitSignumExpr(CalcParser.SignumExprContext ctx) {
	    CalcParser.ExprContext expr = ctx.expr1().expr();
	    int signum;

	    if (settings.rationalMode) {
		BigFraction f = getFractionValue(expr);
		signum = f.signum();
	    }
	    else {
		Object value = evaluate(expr);
		if (value instanceof ComplexNumber) {
		    ComplexNumber c = (ComplexNumber) value;
		    return c.signum(MathUtil.divideContext(c, settings.mcDivide));
		}
		else {
		    BigDecimal e = convertToDecimal(value, settings.mc, expr);
		    signum = e.signum();
		}
	    }

	    return BigInteger.valueOf(signum);
	}

	@Override
	public Object visitIsNullExpr(CalcParser.IsNullExprContext ctx) {
	    Object obj = evaluate(ctx.expr1().expr());
	    if (ctx.K_ISNULL() != null) {
		return Boolean.valueOf(obj == null);
	    }
	    else {
		return Boolean.valueOf(obj != null);
	    }
	}

	@Override
	public Object visitTypeofExpr(CalcParser.TypeofExprContext ctx) {
	    CalcParser.TypeArgContext arg = ctx.typeArg();
	    Object obj = null;

	    if (arg.var() != null) {
		LValueContext lValue = getLValue(arg.var());
		obj = lValue.getContextObject(this);
	    }
	    else {
		obj = evaluate(arg.expr());
	    }

	    return typeof(obj).getValue();
	}

	@Override
	public Object visitCastExpr(CalcParser.CastExprContext ctx) {
	    Typeof castType = Typeof.STRING;
	    CalcParser.ExprContext expr;
	    Object obj;

	    if (ctx.expr2() != null) {
		expr = ctx.expr2().expr(0);
		CalcParser.ExprContext type = ctx.expr2().expr(1);
		castType = Typeof.fromString(getStringValue(type));
	    }
	    else {
		expr = ctx.expr1().expr();
	    }
	    obj = evaluate(expr);

	    try {
		return castTo(this, expr, obj, castType, settings.mc, settings.separatorMode, settings.sortKeys);
	    }
	    catch (IllegalArgumentException iae) {
		throw new CalcExprException(iae, ctx);
	    }
	}

	private class LengthVisitor implements IterationVisitor
	{
		private BigInteger count = BigInteger.ZERO;

		@Override
		public Purpose getPurpose() {
		    return Purpose.ALL;
		}

		@Override
		public Object apply(final Object value) {
		    count = count.add(BigInteger.ONE);
		    return count;
		}

		@Override
		public Object finalValue(final Number start, final Number stop, final Number step) {
		    if (start instanceof Integer) {
			int iStart = (Integer) start;
			int iStop  = (Integer) stop;
			int iStep  = (Integer) step;

			return (iStop - iStart) / iStep + 1;
		    }
		    else {
			BigDecimal dStart = (BigDecimal) start;
			BigDecimal dStop  = (BigDecimal) stop;
			BigDecimal dStep  = (BigDecimal) step;

			return fixup(dStop.subtract(dStart).divide(dStep, settings.mcDivide).add(BigDecimal.ONE));
		    }
		}
	}

	@Override
	public Object visitLengthExpr(CalcParser.LengthExprContext ctx) {
	    CalcParser.DotRangeContext dotRange = ctx.dotRange();

	    if (dotRange != null) {
		LengthVisitor visitor = new LengthVisitor();
		return iterateOverDotRange(null, dotRange.expr(), dotRange.DOTS() != null, visitor, false, false);
	    }
	    else {
		Object obj = evaluate(ctx.expr1().expr());

		// This returns the non-recursive size of objects and arrays
		// so, use "scale" to calculate the recursive (full) size
		return BigInteger.valueOf((long) length(this, obj, ctx, false));
	    }
	}

	@Override
	public Object visitScaleExpr(CalcParser.ScaleExprContext ctx) {
	    Object obj = evaluate(ctx.expr1().expr());

	    // This calculates the recursive size of objects and arrays
	    // so, use "length" to calculate the non-recursive size
	    return BigInteger.valueOf((long) scale(this, obj, ctx));
	}

	@Override
	public Object visitRoundExpr(CalcParser.RoundExprContext ctx) {
	    CalcParser.Expr2Context e2ctx = ctx.expr2();
	    // Note: this should be good even for rational mode (converts to decimal)
	    BigDecimal e = getDecimalValue(e2ctx.expr(0));
	    int iPlaces  = getIntValue(e2ctx.expr(1));

	    return MathUtil.round(e, iPlaces);
	}

	@Override
	public Object visitCeilExpr(CalcParser.CeilExprContext ctx) {
	    if (settings.rationalMode) {
		BigFraction f = getFractionValue(ctx.expr1().expr());

		return f.ceil();
	    }
	    else {
		BigDecimal e = getDecimalValue(ctx.expr1().expr());

		return MathUtil.ceil(e);
	    }
	}

	@Override
	public Object visitFloorExpr(CalcParser.FloorExprContext ctx) {
	    if (settings.rationalMode) {
		BigFraction f = getFractionValue(ctx.expr1().expr());

		return f.floor();
	    }
	    else {
		BigDecimal e = getDecimalValue(ctx.expr1().expr());

		return MathUtil.floor(e);
	    }
	}

	@Override
	public Object visitIsPrimeExpr(CalcParser.IsPrimeExprContext ctx) {
	    BigInteger i;

	    if (settings.rationalMode) {
		BigFraction f = getFractionValue(ctx.expr1().expr());

		if (f.isWholeNumber()) {
		    i = f.toInteger();
		}
		else {
		    throw new CalcExprException(ctx, "%calc#noConvertInteger", f);
		}
	    }
	    else {
		i = getIntegerValue(ctx.expr1().expr());
	    }

	    return Boolean.valueOf(MathUtil.isPrime(i));
	}

	@Override
	public Object visitGcdExpr(CalcParser.GcdExprContext ctx) {
	    CalcParser.Expr2Context e2ctx = ctx.expr2();

	    if (settings.rationalMode) {
		BigFraction f1 = getFractionValue(e2ctx.expr(0));
		BigFraction f2 = getFractionValue(e2ctx.expr(1));

		return f1.gcd(f2);
	    }
	    else {
		BigInteger e1 = getIntegerValue(e2ctx.expr(0));
		BigInteger e2 = getIntegerValue(e2ctx.expr(1));

		return e1.gcd(e2);
	    }
	}

	@Override
	public Object visitLcmExpr(CalcParser.LcmExprContext ctx) {
	    CalcParser.Expr2Context e2ctx = ctx.expr2();

	    try {
		if (settings.rationalMode) {
		    BigFraction f1 = getFractionValue(e2ctx.expr(0));
		    BigFraction f2 = getFractionValue(e2ctx.expr(1));

		    return f1.lcm(f2);
		}
		else {
		    BigInteger e1 = getIntegerValue(e2ctx.expr(0));
		    BigInteger e2 = getIntegerValue(e2ctx.expr(1));

		    // Note: this "lcm" method is a helper function inside BigFraction
		    // that works on and returns a BigInteger value
		    return BigFraction.lcm(e1, e2);
		}
	    }
	    catch (ArithmeticException ae) {
		throw new CalcExprException(ae, ctx);
	    }
	}

	/**
	 * Recursively descend to the leaf values in the first object of a min/max/join list
	 * to find the actual first value, in order to determine if the comparisons will be
	 * done as string or numeric.
	 *
	 * @param eCtx	  The expression context we're evaluating (i.e., the first parse tree).
	 * @param obj	  The first object, which could be an object, a list, or an actual value.
	 * @param forJoin Whether or not this is a "join" operation.
	 * @return	  The real first value, descending to the lowest level of a compound object.
	 */
	private Object getFirstValue(final CalcParser.ExprContext eCtx, final Object obj, final boolean forJoin) {
	    Object value = evaluate(eCtx, obj);

	    nullCheck(value, eCtx);

	    if (!forJoin) {
		if (value instanceof ArrayScope) {
		    @SuppressWarnings("unchecked")
		    ArrayScope<Object> list = (ArrayScope<Object>) value;
		    return list.size() > 0 ? getFirstValue(eCtx, list.getValue(0), forJoin) : null;
		}
		else if (value instanceof ObjectScope) {
		    @SuppressWarnings("unchecked")
		    ObjectScope map = (ObjectScope) value;
		    Iterator<Object> iter = map.values().iterator();
		    return iter.hasNext() ? getFirstValue(eCtx, iter.next(), forJoin) : null;
		}
		else if (value instanceof SetScope) {
		    @SuppressWarnings("unchecked")
		    SetScope<Object> set = (SetScope<Object>) value;
		    Iterator<Object> iter = set.set().iterator();
		    return iter.hasNext() ? getFirstValue(eCtx, iter.next(), forJoin) : null;
		}
	    }

	    return value;
	}

	/**
	 * Do a "flat map" of the arguments to the {@code min}, {@code max}, or {@code join} functions into a single list
	 * of the values: either strings, fractions, or decimals.
	 *
	 * @param ctx	The outer level context (that of the function itself) (for error reporting).
	 * @param obj	One of the objects listed as parameters to the function, which could be arrays, maps, etc.
	 * @param objectList	The "flat map" or list of objects we're building.
	 * @param isString	Whether to build the value list as strings, or numeric (determined by the
	 *			first actual value, or always {@code true} for {@code join}).
	 * @param forJoin	{@code true} for a "join" operation, which will not recurse into lists or maps to begin with.
	 * @see #getFirstValue
	 */
	private void buildFlatMap(
		final ParserRuleContext ctx,
		final Object obj,
		final List<Object> objectList,
		final boolean isString,
		final boolean forJoin)
	{
	    Object value = evaluate(ctx, obj);

	    nullCheck(value, ctx);

	    if (value instanceof ArrayScope) {
		@SuppressWarnings("unchecked")
		ArrayScope<Object> array = (ArrayScope<Object>) value;
		if (forJoin) {
		    objectList.add(array);
		}
		else {
		    for (Object listObj : array.list()) {
			buildFlatMap(ctx, listObj, objectList, isString, forJoin);
		    }
		}
	    }
	    else if (value instanceof ObjectScope) {
		@SuppressWarnings("unchecked")
		ObjectScope object = (ObjectScope) value;
		if (forJoin) {
		    objectList.add(object);
		}
		else {
		    for (Object mapObj : object.values()) {
			buildFlatMap(ctx, mapObj, objectList, isString, forJoin);
		    }
		}
	    }
	    else if (value instanceof SetScope) {
		@SuppressWarnings("unchecked")
		SetScope<Object> set = (SetScope<Object>) value;
		if (forJoin) {
		    objectList.add(set);
		}
		else {
		    for (Object setObj : set.set()) {
			buildFlatMap(ctx, setObj, objectList, isString, forJoin);
		    }
		}
	    }
	    else if (isString) {
		// Note: this logic follows "getStringValue"
		if (value instanceof String)
		    objectList.add(value);
		else
		    objectList.add(value.toString());
	    }
	    else if (settings.rationalMode) {
		objectList.add(toFractionValue(this, value, ctx));
	    }
	    else {
		objectList.add(toDecimalValue(this, value, settings.mc, ctx));
	    }
	}

	/**
	 * Construct the "flat map" or value list for {@code min}, {@code max}, or {@code join}
	 * so that we can traverse a simple list to obtain the desired result.
	 *
	 * @param exprs	  The list of expressions parsed as the arguments to the function.
	 * @param forJoin Whether or not this is a "join" operation.
	 * @return	  The "flat map" of the values from those arguments.
	 */
	private List<Object> buildFlatMap(final List<CalcParser.ExprContext> exprs, final boolean forJoin) {
	    // Do a "peek" inside any lists or maps to get the first value
	    CalcParser.ExprContext firstCtx = exprs.get(0);
	    boolean isString = getFirstValue(firstCtx, evaluate(firstCtx), forJoin) instanceof String;

	    List<Object> objects = new ArrayList<>();

	    for (CalcParser.ExprContext eCtx : exprs) {
		buildFlatMap(eCtx, evaluate(eCtx), objects, isString, forJoin);
	    }

	    return objects;
	}

	@Override
	public Object visitMaxExpr(CalcParser.MaxExprContext ctx) {
	    List<CalcParser.ExprContext> exprs = ctx.exprN().exprList().expr();
	    List<Object> objects = buildFlatMap(exprs, false);
	    Object firstValue = objects.size() > 0 ? objects.get(0) : null;

	    if (firstValue instanceof String) {
		String maxString = (String) firstValue;
		for (int i = 1; i < objects.size(); i++) {
		    String value = (String) objects.get(i);
		    if (compareStrings(value, maxString, settings.ignoreNameCase, true) > 0)
			maxString = value;
		}
		return maxString;
	    }
	    else {
		if (settings.rationalMode) {
		    BigFraction maxFraction = (BigFraction) firstValue;
		    for (int i = 1; i < objects.size(); i++) {
			BigFraction value = (BigFraction) objects.get(i);
			if (value.compareTo(maxFraction) > 0)
			    maxFraction = value;
		    }
		    return maxFraction;
		}
		else {
		    BigDecimal maxNumber = (BigDecimal) firstValue;
		    for (int i = 1; i < objects.size(); i++) {
			BigDecimal value = (BigDecimal) objects.get(i);
			if (value.compareTo(maxNumber) > 0)
			    maxNumber = value;
		    }
		    return maxNumber;
		}
	    }
	}

	@Override
	public Object visitMinExpr(CalcParser.MinExprContext ctx) {
	    List<CalcParser.ExprContext> exprs = ctx.exprN().exprList().expr();
	    List<Object> objects = buildFlatMap(exprs, false);
	    Object firstValue = objects.size() > 0 ? objects.get(0) : null;

	    if (firstValue instanceof String) {
		String minString = (String) firstValue;
		for (int i = 1; i < objects.size(); i++) {
		    String value = (String) objects.get(i);
		    if (compareStrings(value, minString, settings.ignoreNameCase, true) < 0)
			minString = value;
		}
		return minString;
	    }
	    else {
		if (settings.rationalMode) {
		    BigFraction minFraction = (BigFraction) firstValue;
		    for (int i = 1; i < objects.size(); i++) {
			BigFraction value = (BigFraction) objects.get(i);
			if (value.compareTo(minFraction) < 0)
			    minFraction = value;
		    }
		    return minFraction;
		}
		else {
		    BigDecimal minNumber = (BigDecimal) firstValue;
		    for (int i = 1; i < objects.size(); i++) {
			BigDecimal value = (BigDecimal) objects.get(i);
			if (value.compareTo(minNumber) < 0)
			    minNumber = value;
		    }
		    return minNumber;
		}
	    }
	}

	@Override
	public Object visitJoinExpr(CalcParser.JoinExprContext ctx) {
	    List<CalcParser.ExprContext> exprs = ctx.exprN().exprList().expr();
	    List<Object> objects = new ArrayList<>();

	    for (CalcParser.ExprContext eCtx : exprs) {
		buildFlatMap(eCtx, evaluate(eCtx), objects, true, true);
	    }

	    StringBuilder buf = new StringBuilder();
	    int length = objects.size();

	    // This doesn't make sense unless there are at least 3 values
	    // So, one value just gets that value
	    // two values gets the two just concatenated together
	    // three or more, the first N - 1 are joined by the Nth (string) value
	    if (length == 1) {
		Object obj0 = objects.get(0);
		// One map, list, or set => concatenate all objects in it
		if (obj0 instanceof CollectionScope) {
		    objects.clear();
		    buildFlatMap(ctx, obj0, objects, true, false);
		    for (Object obj : objects) {
			buf.append(obj);
		    }
		    return buf.toString();
		}
		return obj0;
	    }
	    else if (length == 2) {
		Object obj0 = objects.get(0);
		Object obj1 = objects.get(1);
		if (obj0 instanceof CollectionScope) {
		    // One map, list, or set, plus a join expression
		    objects.clear();
		    buildFlatMap(ctx, obj0, objects, true, false);
		    for (int i = 0; i < objects.size(); i++) {
			if (i > 0)
			    buf.append(obj1);
			buf.append(objects.get(i));
		    }
		}
		else {
		    // Two simple objects, just concatenate their string representations
		    buf.append(obj0);
		    buf.append(obj1);
		}
		return buf.toString();
	    }
	    else {
		String joinExpr = objects.get(length - 1).toString();
		for (int i = 0; i < length - 1; i++) {
		    if (i > 0)
			buf.append(joinExpr);
		    Object obj = objects.get(i);
		    if (obj instanceof Scope) {
			List<Object> objects1 = new ArrayList<>();
			buildFlatMap(ctx, obj, objects1, true, false);
			for (int j = 0; j < objects1.size(); j++) {
			    if (j > 0)
				buf.append(joinExpr);
			    buf.append(objects1.get(j));
			}
		    }
		    else {
			buf.append(objects.get(i));
		    }
		}
		return buf.toString();
	    }
	}

	@Override
	public Object visitSplitExpr(CalcParser.SplitExprContext ctx) {
	    CalcParser.Expr2Context e2ctx = ctx.expr2();
	    String stringValue;
	    String patternValue;
	    String[] parts;

	    if (e2ctx != null) {
		stringValue  = getStringValue(e2ctx.expr(0));
		patternValue = getStringValue(e2ctx.expr(1));

		parts = stringValue.split(patternValue);
	    }
	    else {
		CalcParser.Expr3Context e3ctx = ctx.expr3();
		stringValue  = getStringValue(e3ctx.expr(0));
		patternValue = getStringValue(e3ctx.expr(1));
		int limit    = getIntValue(e3ctx.expr(2));

		parts = stringValue.split(patternValue, limit);
	    }

	    return new ArrayScope<Object>((Object[]) parts);
	}

	@Override
	public Object visitIndexExpr(CalcParser.IndexExprContext ctx) {
	    CalcParser.Expr2Context e2ctx = ctx.expr2();
	    CalcParser.ExprContext e0ctx;
	    CalcParser.ExprContext e1ctx;
	    CalcParser.ExprContext indexCtx = null;
	    Object sourceObj;
	    Object searchObj;
	    int start = 0;
	    int size;

	    int ret = -1;

	    if (e2ctx != null) {
		e0ctx = e2ctx.expr(0);
		e1ctx = e2ctx.expr(1);
	    }
	    else {
		CalcParser.Expr3Context e3ctx = ctx.expr3();
		e0ctx    = e3ctx.expr(0);
		e1ctx    = e3ctx.expr(1);
		indexCtx = e3ctx.expr(2);
	    }
	    sourceObj = evaluate(e0ctx);
	    searchObj = evaluate(e1ctx);
	    if (indexCtx != null)
		start = getIntValue(indexCtx);

	    if (sourceObj instanceof ObjectScope) {
		// Return value is index of key in the map
		ObjectScope obj = (ObjectScope) sourceObj;
		String searchKey = getNonNullString(e1ctx, searchObj);
		size = obj.size();

		ret = obj.indexOf(searchKey, start, settings.ignoreNameCase);
	    }
	    else if (sourceObj instanceof ArrayScope) {
		@SuppressWarnings("unchecked")
		ArrayScope<Object> list = (ArrayScope<Object>) sourceObj;
		size = list.size();

		ret = indexOf(this, e0ctx, e1ctx, list, searchObj, start, settings.mc);
	    }
	    else if (sourceObj instanceof SetScope) {
		@SuppressWarnings("unchecked")
		SetScope<Object> set = (SetScope<Object>) sourceObj;

		boolean contains = set.set().contains(searchObj);
		if (!contains)
		    return null;

		// This is different: for a set we return null or one
		return BigInteger.ONE;
	    }
	    else {
		String sourceString = getNonNullString(e0ctx, sourceObj);
		String searchString = getNonNullString(e1ctx, searchObj);
		size = sourceString.length();

		if (start < 0) {
		    ret = sourceString.lastIndexOf(searchString, size + start);
		}
		else {
		    ret = sourceString.indexOf(searchString, start);
		}
	    }

	    if (ret < 0)
		return null;

	    if (start < 0) {
		// start was negative, so result should be negative too
		// ret is 0-based index, so result will be  0,  1,  2
		// with size = 3                           -3, -2, -1
		ret -= size;
	    }

	    return BigInteger.valueOf((long) ret);
	}

	private String substring(Object value, CalcParser.ExprContext ctx, CalcParser.Expr2Context e2ctx, CalcParser.Expr3Context e3ctx) {
	    CalcParser.ExprContext beginCtx = null, endCtx = null;

	    if (e2ctx != null) {
		beginCtx = e2ctx.expr(1);
	    }
	    else if (e3ctx != null) {
		beginCtx = e3ctx.expr(1);
		endCtx   = e3ctx.expr(2);
	    }

	    String stringValue = toStringValue(this, ctx, value, new StringFormat(false, settings));

	    if (beginCtx == null) {
		return stringValue;
	    }

	    int stringLen  = stringValue.length();
	    int beginIndex = 0;
	    int endIndex   = stringLen;

	    if (beginCtx != null) {
		Object beginValue = evaluate(beginCtx);
		if (beginValue != null) {
		    beginIndex = toIntValue(this, beginValue, settings.mc, beginCtx);
		}
	    }
	    if (endCtx != null) {
		Object endValue = evaluate(endCtx);
		if (endValue != null) {
		    endIndex = toIntValue(this, endValue, settings.mc, endCtx);
		}
	    }

	    // Negative indices at this point are relative to the string length
	    if (beginIndex < 0)
		beginIndex += stringLen;
	    if (endIndex < 0)
		endIndex += stringLen;

	    // But, at this point, just limit to 0..length
	    if (beginIndex < 0)
		beginIndex = 0;
	    if (beginIndex > stringLen)
		beginIndex = stringLen;
	    if (endIndex < beginIndex)
		endIndex = beginIndex;
	    if (endIndex > stringLen)
		endIndex = stringLen;

	    return stringValue.substring(beginIndex, endIndex);
	}

	private String substring(CalcParser.Expr1Context e1ctx, CalcParser.Expr2Context e2ctx, CalcParser.Expr3Context e3ctx) {
	    CalcParser.ExprContext valueCtx;

	    if (e1ctx != null) {
		valueCtx = e1ctx.expr();
	    }
	    else if (e2ctx != null) {
		valueCtx = e2ctx.expr(0);
	    }
	    else {
		valueCtx = e3ctx.expr(0);
	    }

	    Object value = evaluate(valueCtx);

	    return substring(value, valueCtx, e2ctx, e3ctx);
	}

	@Override
	public Object visitSubstrExpr(CalcParser.SubstrExprContext ctx) {
	    return substring(ctx.expr1(), ctx.expr2(), ctx.expr3());
	}

	/**
	 * Transformer for the "replace" option.
	 */
	private class ReplaceTransformer implements Transformer
	{
		private String pattern;
		private String replace;
		private String option;

		ReplaceTransformer(final String searchPattern, final String replaceValue, final String replaceOption) {
		    pattern = searchPattern;
		    replace = replaceValue;
		    option = replaceOption;
		}

		@Override
		public Object apply(final Object value) {
		    if (value instanceof String) {
			String original = (String) value;

			switch (option) {
			    case "":
				// Regular replace using the pattern as a literal
				return original.replace(pattern, replace);
			    case "all":
				// Use pattern as a regex and replace all matching values
				return original.replaceAll(pattern, replace);
			    case "first":
				// Again, pattern is a regex, but only replace the first match
				return original.replaceFirst(pattern, replace);
			    case "last":
				// New functionality, pattern is a regex, but only replace the last match
				return original.replaceFirst("(?s)(.*)" + pattern, "$1" + replace);
			    default:
				break;
			}
		    }
		    return value;
		}
	}

	@Override
	public Object visitReplaceExpr(CalcParser.ReplaceExprContext ctx) {
	    CalcParser.ReplaceArgsContext args = ctx.replaceArgs();
	    CalcParser.ExprContext exprCtx = args.expr(0);

	    Object originalObj = evaluate(exprCtx);
	    String pattern     = getStringValue(args.expr(1));
	    String replace     = getStringValue(args.expr(2));

	    Object result = originalObj;
	    String option = "";

	    if (args.replaceOption() != null) {
		if (args.replaceOption().var() != null) {
		    CalcParser.VarContext var = args.replaceOption().var();
		    LValueContext lValue = getLValue(var);
		    Object optionObject = lValue.getContextObject(this, false);
		    option = optionObject == null ? "" : toStringValue(this, var, optionObject, new StringFormat(true, false));
		}
		else {
		    option = args.replaceOption().getText();
		}
		option = option.toLowerCase();

		switch (option) {
		    case "":
		    case "all":
		    case "first":
		    case "last":
			break;
		    default:
			throw new CalcExprException(args.replaceOption(), "%calc#replaceOptionError", option);
		}
	    }

	    try {
		result = copyAndTransform(this, exprCtx, originalObj, settings.sortKeys,
			new ReplaceTransformer(pattern, replace, option));
	    }
	    catch (Exception ex) {
		throw new CalcExprException(ex, exprCtx);
	    }

	    return result;
	}

	@Override
	public Object visitSliceExpr(CalcParser.SliceExprContext ctx) {
	    CalcParser.Expr1Context e1ctx = ctx.expr1();
	    CalcParser.Expr2Context e2ctx = ctx.expr2();
	    CalcParser.Expr3Context e3ctx = ctx.expr3();
	    CalcParser.ExprContext valueCtx, beginCtx = null, endCtx = null;
	    int beginIndex, endIndex;
	    int arrayLen;
	    Object value;
	    ArrayScope<?> listValue;

	    if (e1ctx != null) {
		valueCtx = e1ctx.expr();
	    }
	    else if (e2ctx != null) {
		valueCtx = e2ctx.expr(0);
		beginCtx = e2ctx.expr(1);
	    }
	    else {
		valueCtx = e3ctx.expr(0);
		beginCtx = e3ctx.expr(1);
		endCtx   = e3ctx.expr(2);
	    }

	    value = evaluate(valueCtx);

	    if (value instanceof ArrayScope) {
		arrayLen = ((ArrayScope) value).size();
	    }
	    else if (value instanceof ObjectScope) {
		arrayLen = ((ObjectScope) value).size();
	    }
	    else if (value instanceof SetScope) {
		arrayLen = ((SetScope) value).size();
	    }
	    else {
		// Any simple object behaves the same way as "substr"
		return substring(value, valueCtx, e2ctx, e3ctx);
	    }

	    beginIndex = beginCtx == null ? 0 : getIntValue(beginCtx);
	    endIndex   = endCtx == null ? arrayLen : getIntValue(endCtx);

	    if (beginIndex < 0)
		beginIndex += arrayLen;
	    if (endIndex < 0)
		endIndex += arrayLen;

	    if (beginIndex < 0)
		beginIndex = 0;
	    if (beginIndex > arrayLen)
		beginIndex = arrayLen;
	    if (endIndex < beginIndex)
		endIndex = beginIndex;
	    if (endIndex > arrayLen)
		endIndex = arrayLen;

	    ArrayScope<Object> result = new ArrayScope<>();

	    if (value instanceof ArrayScope) {
		List<?> valueList = ((ArrayScope) value).list();
		for (int index = beginIndex; index < endIndex; index++) {
		    Object val = valueList.get(index);
		    result.add(val);
		}
	    }
	    else if (value instanceof ObjectScope) {
		Object[] valueArray = ((ObjectScope) value).values().toArray();
		for (int index = beginIndex; index < endIndex; index++) {
		    Object val = valueArray[index];
		    result.add(val);
		}
	    }
	    else {
		Object[] valueArray = ((SetScope) value).set().toArray();
		for (int index = beginIndex; index < endIndex; index++) {
		    Object val = valueArray[index];
		    result.add(val);
		}
	    }

	    return result;
	}

	@Override
	public Object visitSpliceExpr(CalcParser.SpliceExprContext ctx) {
	    CalcParser.SpliceArgsContext args = ctx.spliceArgs();
	    CalcParser.Expr1Context e1ctx = args.expr1();
	    CalcParser.Expr2Context e2ctx = args.expr2();
	    CalcParser.Expr3Context e3ctx = args.expr3();
	    CalcParser.ExprNContext eNctx = args.exprN();
	    List<CalcParser.ExprContext> exprs = null;
	    CalcParser.ExprContext objCtx = null;
	    boolean doingArray;

	    if (args.dropObjs() != null || args.obj() != null) {
		doingArray = false;

		objCtx = args.expr();
	    }
	    else {
		// Actually, this could be an object with no drops or adds, so check below
		// for the actual object type
		doingArray = true;

		if (e1ctx != null) {
		    objCtx = e1ctx.expr();
		}
		else if (e2ctx != null) {
		    exprs = e2ctx.expr();
		}
		else if (e3ctx != null) {
		    exprs = e3ctx.expr();
		}
		else {
		    exprs = eNctx.exprList().expr();
		}

		if (objCtx == null)
		    objCtx = exprs.get(0);
	    }

	    Object source = evaluate(objCtx);

	    String sourceClass = source.getClass().getSimpleName();

	    // Special case here: with a single argument (the source) we will set "doingArray" true
	    // without knowing the argument type, so check that here
	    if (doingArray && (source instanceof ObjectScope))
		doingArray = false;

	    if (doingArray) {
		if (source instanceof ArrayScope) {
		    @SuppressWarnings("unchecked")
		    ArrayScope<Object> array = (ArrayScope<Object>) source;
		    ArrayScope<Object> removed = new ArrayScope<>();

		    int arrayLen = array.size();
		    int exprLen = exprs != null ? exprs.size() : 0;
		    int start = exprLen > 1 ? getIntValue(exprs.get(1)) : 0;

		    if (start < 0)
			start += arrayLen;
		    if (start < 0)
			start = 0;
		    if (start > arrayLen)
			start = arrayLen;

		    int count = exprLen > 2 ? getIntValue(exprs.get(2)) : arrayLen - start;
		    if (count < 0)
			count = 0;
		    if (count > arrayLen - start)
			count = arrayLen - start;

		    // Remove the specified number of elements beginning from "start" and add to the result array
		    for (int index = 0; index < count; index++) {
			removed.add(array.remove(start));
		    }

		    // Now if any elements were given to add/insert, do that starting from "start" also
		    for (int index = 3; index < exprLen; index++) {
			CalcParser.ExprContext valueCtx = exprs.get(index);
			Object value = evaluate(valueCtx);
			array.insert(index - 3 + start, value);
		    }

		    return removed;
		}
		else {
		    throw new CalcExprException(ctx, "%calc#mustBeArray", sourceClass);
		}
	    }
	    else {
		if (source instanceof ObjectScope) {
		    ObjectScope object = (ObjectScope) source;
		    ObjectScope removed = new ObjectScope();
		    CalcParser.DropObjsContext dropObjs = args.dropObjs();
		    CalcParser.ObjContext addObjs = args.obj();

		    if (dropObjs != null) {
			for (CalcParser.MemberContext member : dropObjs.member()) {
			    String key = getMemberName(this, member);
			    Object value = object.remove(key, settings.ignoreNameCase);
			    removed.map().put(key, value);
			}
		    }
		    else {
			// With no drop list, we need to clear out and return everything
			removed.putAll(object);
			object.clear();
		    }

		    if (addObjs != null) {
			addPairsToObject(addObjs, object);
		    }

		    return removed;
		}
		else {
		    throw new CalcExprException(ctx, "%calc#mustBeObject", sourceClass);
		}
	    }
	}

	@Override
	public Object visitSortExpr(CalcParser.SortExprContext ctx) {
	    CalcParser.Expr1Context e1ctx = ctx.expr1();
	    CalcParser.Expr2Context e2ctx = ctx.expr2();
	    CalcParser.ExprContext objCtx;

	    boolean caseInsensitive = false;
	    boolean sortKeys        = false;
	    boolean sortDescending  = false;

	    if (e1ctx != null) {
		objCtx = e1ctx.expr();
	    }
	    else {
		objCtx = e2ctx.expr(0);
		int flags = getIntValue(e2ctx.expr(1));

		if ((flags & ~SORT_ALL_FLAGS) != 0)
		    throw new Intl.IllegalArgumentException("calc#illegalFlagValues", flags);

		caseInsensitive = (flags & SORT_CASE_INSENSITIVE) != 0;
		sortKeys        = (flags & SORT_SORT_KEYS)        != 0;
		sortDescending  = (flags & SORT_DESCENDING)       != 0;
	    }

	    Object obj = evaluate(objCtx);

	    if (obj instanceof ObjectScope) {
		ObjectScope map = (ObjectScope) obj;
		return sortMap(this, map, objCtx, settings.mc, caseInsensitive, sortKeys, sortDescending);
	    }
	    else if (obj instanceof ArrayScope) {
		@SuppressWarnings("unchecked")
		ArrayScope<Object> array = (ArrayScope<Object>) obj;
		ArrayScope<Object> result = new ArrayScope<>(array);
		sort(this, result.list(), objCtx, settings.mc, caseInsensitive, sortDescending);
		return result;
	    }
	    else if (obj instanceof SetScope) {
		@SuppressWarnings("unchecked")
		SetScope<Object> set = (SetScope<Object>) obj;
		List<Object> list = new ArrayList<Object>(set.set());
		sort(this, list, objCtx, settings.mc, caseInsensitive, sortDescending);
		return new SetScope<Object>(list);
	    }
	    else if (obj instanceof CollectionScope) {
		return obj;
	    }

	    // A scalar object, just return it unchanged
	    return obj;
	}

	@Override
	public Object visitReverseExpr(CalcParser.ReverseExprContext ctx) {
	    CalcParser.ExprContext expr = ctx.expr1().expr();
	    Object value = evaluate(expr);

	    if (value instanceof ArrayScope) {
		@SuppressWarnings("unchecked")
		ArrayScope<Object> array = (ArrayScope<Object>) value;
		ArrayScope<Object> result = new ArrayScope<>(array);
		Collections.reverse(result.list());
		return result;
	    }
	    else {
		String string;
		if (value instanceof String)
		    string = (String) value;
		else
		    string = toStringValue(this, expr, value, new StringFormat(false, false));
		StringBuilder buf = new StringBuilder(string);
		return buf.reverse().toString();
	    }
	}

	@Override
	public Object visitUniqueExpr(CalcParser.UniqueExprContext ctx) {
	    CalcParser.ExprContext expr = ctx.expr1().expr();
	    Object value = evaluate(expr);

	    if (value instanceof ArrayScope) {
		@SuppressWarnings("unchecked")
		ArrayScope<Object> list = (ArrayScope<Object>) value;
		LinkedHashSet<Object> set = new LinkedHashSet<>(list.list());
		return new ArrayScope<Object>(set);
	    }
	    else if (value instanceof ObjectScope || value instanceof SetScope) {
		// Well, this is embarrassing - the keys or set values already have to be unique
		// so there is no point to this
		return value;
	    }
	    else {
		String string;
		if (value instanceof String)
		    string = (String) value;
		else
		    string = toStringValue(this, expr, value, new StringFormat(false, false));

		StringBuilder result = new StringBuilder(string.length());
		string.codePoints().distinct().forEach(cp -> result.appendCodePoint(cp));

		return result.toString();
	    }
	}

	/**
	 * Get a one-character value for "fill" or "pad" from the given value, in the given context.
	 *
	 * @param ctx	The parser context (for error reporting).
	 * @param value	The expression value to be evaluated.
	 * @param op	Whether this is a "fill" or "pad" operation (for errors).
	 * @param def	The default character to use (in case the value is {@code null}).
	 * @return	The single character (either the first of a string, or an int converted to char).
	 */
	private char getCharValue(ParserRuleContext ctx, Object value, String op, char def) {
	    char charValue = def;

	    if (value != null) {
		if (value instanceof String) {
		    String string = (String) value;
		    if (string.length() != 1) {
			throw new CalcExprException(ctx, "%calc#oneCharInt", op);
		    }
		    charValue = string.charAt(0);
		}
		else if (value instanceof Number) {
		    int intValue = ((Number) value).intValue();
		    if (intValue < 0 || intValue > Short.MAX_VALUE) {
			throw new CalcExprException(ctx, "%calc#oneCharInt", op);
		    }
		    charValue = (char) intValue;
		}
	    }

	    return charValue;
	}

	@Override
	public Object visitFillExpr(CalcParser.FillExprContext ctx) {
	    CalcParser.FillArgsContext fillCtx  = ctx.fillArgs();
	    CalcParser.VarContext varCtx        = fillCtx.var();
	    LValueContext lValue                = getLValue(varCtx);
	    Object value		        = lValue.getContextObject(this);
	    List<CalcParser.ExprContext> exprs  = fillCtx.expr();
	    CalcParser.ExprContext fillExpr	= null;

	    Object fillValue = null;
	    int start  = 0;
	    int length = 0;

	    if (exprs.size() > 0) {
		fillExpr = exprs.get(0);
		fillValue = evaluate(fillExpr);
	    }
	    if (exprs.size() == 2) {
		length = getIntValue(exprs.get(1));
	    }
	    else if (exprs.size() == 3) {
		start  = getIntValue(exprs.get(1));
		length = getIntValue(exprs.get(2));
	    }

	    if (value instanceof ArrayScope) {
		@SuppressWarnings("unchecked")
		ArrayScope<Object> list = (ArrayScope<Object>) value;
		if (length == 0)
		    length = list.size();
		for (int index = start; index < (start + length); index++) {
		    list.setValue(index, fillValue);
		}
	    }
	    else if (value instanceof String) {
		StringBuilder buf = new StringBuilder((String) value);
		if (length == 0)
		    length = buf.length();
		if (buf.length() < start + length) {
		    buf.setLength(start + length);
		}

		char fillChar = getCharValue(fillExpr, fillValue, "Fill", '\0');

		for (int index = start; index < (start + length); index++) {
		    buf.setCharAt(index, fillChar);
		}
		value = buf.toString();
	    }
	    else {
		throw new CalcExprException(ctx, "%calc#targetWrongType", ctx.K_FILL().getText());
	    }

	    return lValue.putContextObject(this, value);
	}

	@Override
	public Object visitFormatExpr(CalcParser.FormatExprContext ctx) {
	    CalcParser.ExprListContext exprList = ctx.exprN().exprList();
	    CalcParser.ExprContext formatExpr = exprList.expr(0);
	    String formatString = getStringValue(formatExpr);

	    Object[] args = new Object[exprList.expr().size() - 1];
	    for (int i = 1; i < exprList.expr().size(); i++) {
		CalcParser.ExprContext expr = exprList.expr(i);
		args[i - 1] = evaluate(expr);
	    }

	    return String.format(formatString, args);
	}

	@Override
	public Object visitScanExpr(CalcParser.ScanExprContext ctx) {
	    CalcParser.ExprVarsContext exprVars = ctx.exprVars();
	    CalcParser.ExprContext sourceExpr   = exprVars.expr(0);
	    CalcParser.ExprContext formatExpr   = exprVars.expr(1);
	    String sourceString = getStringValue(sourceExpr);
	    String formatString = getStringValue(formatExpr);

	    List<LValueContext> varList = new ArrayList<>(exprVars.var().size());
	    for (CalcParser.VarContext var : exprVars.var()) {
		varList.add(getLValue(var));
	    }

	    return scanIntoVars(this, sourceString, formatString, varList);
	}

	/**
	 * A transformer for doing string trimming.
	 */
	private class TrimTransformer implements Transformer
	{
		private String op;

		TrimTransformer(final String oper) {
		    op = oper;
		}

		@Override
		public Object apply(final Object value) {
		    if (value instanceof String) {
			String string = (String) value;

			switch (op) {
			    case "trim":
				return string.trim();

			    case "ltrim":
				return CharUtil.ltrim(string);

			    case "rtrim":
				return CharUtil.rtrim(string);

			    default:
				break;
			}
		    }
		    return value;
		}
	}

	@Override
	public Object visitTrimExpr(CalcParser.TrimExprContext ctx) {
	    String op = ctx.K_TRIM().getText().toLowerCase();
	    CalcParser.ExprContext exprCtx = ctx.expr1().expr();
	    Object value = evaluate(exprCtx);

	    switch (op) {
		case "trim":
		case "ltrim":
		case "rtrim":
		    return copyAndTransform(this, exprCtx, value, settings.sortKeys,
			    new TrimTransformer(op));

		default:
		    throw new UnknownOpException(op, ctx);
	    }
	}

	@Override
	public Object visitPadExpr(CalcParser.PadExprContext ctx) {
	    CalcParser.PadArgsContext args	= ctx.padArgs();
	    CalcParser.VarContext varCtx	= args.var();
	    LValueContext lValue		= getLValue(varCtx);
	    Object value			= lValue.getContextObject(this);
	    List<CalcParser.ExprContext> exprs	= args.expr();
	    String op				= ctx.K_PAD().getText();

	    int width = getIntValue(exprs.get(0));
	    int posWidth = Math.abs(width);

	    CalcParser.ExprContext padExpr;
	    Object padValue = null;

	    if (value instanceof ArrayScope) {
		@SuppressWarnings("unchecked")
		ArrayScope<Object> array = (ArrayScope<Object>) value;
		if (array.size() < posWidth) {
		    if (exprs.size() > 1) {
			padExpr = exprs.get(1);
			padValue = evaluate(padExpr);
		    }
		    else {
			padValue = BigInteger.ZERO;
		    }

		    int leftover = posWidth - array.size();

		    switch (op.toLowerCase()) {
			case "pad":
			    // Note: same logic as CharUtil.padToWidth
			    int left = (width < 0) ? leftover / 2 : (leftover + 1) / 2;
			    int right = leftover - left;
			    for (int i = 0; i < left; i++) {
				array.insert(i, padValue);
			    }
			    for (int i = 0; i < right; i++) {
				array.add(padValue);
			    }
			    break;

			case "lpad":
			    for (int i = 0; i < leftover; i++) {
				array.insert(i, padValue);
			    }
			    break;

			case "rpad":
			    for (int i = 0; i < leftover; i++) {
				array.add(padValue);
			    }
			    break;

			default:
			    throw new UnknownOpException(op, ctx);
		    }
		}
	    }
	    else if (!(value instanceof ObjectScope)) {
		String input = toStringValue(this, varCtx, value, new StringFormat(false, settings));
		if (input.length() < posWidth) {
		    StringBuilder buf = new StringBuilder(width);
		    CharUtil.Justification just;
		    char padChar = ' ';

		    if (exprs.size() > 1) {
			padExpr = exprs.get(1);
			padValue = evaluate(padExpr);
			padChar = getCharValue(padExpr, padValue, "Pad", ' ');
		    }

		    switch (op.toLowerCase()) {
			case "pad":
			    just = CENTER;
			    break;

			case "lpad":
			    just = RIGHT;
			    break;

			case "rpad":
			    just = LEFT;
			    break;

			default:
			    throw new UnknownOpException(op, ctx);
		    }

		    CharUtil.padToWidth(buf, input, width, padChar, just);
		    value = buf.toString();
		}
	    }
	    else {
		throw new CalcExprException(ctx, "%calc#targetWrongType", op);
	    }

	    return lValue.putContextObject(this, value);
	}

	@Override
	public Object visitFibExpr(CalcParser.FibExprContext ctx) {
	    BigDecimal e = getDecimalValue(ctx.expr1().expr());

	    return MathUtil.fib(e);
	}

	@Override
	public Object visitBernExpr(CalcParser.BernExprContext ctx) {
	    int n = getIntValue(ctx.expr1().expr());

	    return MathUtil.bernoulli(n, settings.mcDivide, settings.rationalMode);
	}

	@Override
	public Object visitDecExpr(CalcParser.DecExprContext ctx) {
	    // Note: this will convert fractions, strings, etc.
	    return getDecimalValue(ctx.expr1().expr());
	}

	@Override
	public Object visitDateExpr(CalcParser.DateExprContext ctx) {
	    CalcParser.Expr1Context e1ctx = ctx.expr1();
	    if (e1ctx != null) {
		CalcParser.ExprContext expr = e1ctx.expr();
		Object obj = evaluate(expr);
		return DateUtil.valueOf(obj, "");
	    }
	    else {
		CalcParser.Expr2Context e2ctx = ctx.expr2();
		if (e2ctx != null) {
		    CalcParser.ExprContext expr1 = e2ctx.expr(0);
		    CalcParser.ExprContext expr2 = e2ctx.expr(1);
		    String s = getNonNullString(expr1, evaluate(expr1));
		    String f = getNonNullString(expr2, evaluate(expr2));

		    return DateUtil.valueOf(s, f);
		}
		else {
		    CalcParser.Expr3Context e3ctx = ctx.expr3();
		    int m = getIntValue(e3ctx.expr(0));
		    int d = getIntValue(e3ctx.expr(1));
		    int y = getIntValue(e3ctx.expr(2));

		    return DateUtil.date(m, d, y);
		}
	    }
	}

	@Override
	public Object visitToBaseExpr(CalcParser.ToBaseExprContext ctx) {
	    CalcParser.Expr2Context e2ctx = ctx.expr2();
	    CalcParser.ExprContext vExpr = e2ctx.expr(0);
	    CalcParser.ExprContext rExpr = e2ctx.expr(1);

	    Object valueObj = evaluate(vExpr);
	    int radix = getIntValue(rExpr);

	    if (radix < Character.MIN_RADIX || radix > Character.MAX_RADIX)
		throw new CalcExprException(rExpr, "%calc#radixOutOfRange", radix, Character.MIN_RADIX, Character.MAX_RADIX);

	    if (valueObj instanceof BigInteger) {
		return ((BigInteger) valueObj).toString(radix);
	    }
	    else {
		BigDecimal dValue = toDecimalValue(this, valueObj, settings.mc, vExpr);
		return MathUtil.toString(dValue, radix, settings.mcDivide);
	    }
	}

	@Override
	public Object visitFromBaseExpr(CalcParser.FromBaseExprContext ctx) {
	    CalcParser.Expr2Context e2ctx = ctx.expr2();
	    CalcParser.ExprContext vExpr = e2ctx.expr(0);
	    CalcParser.ExprContext rExpr = e2ctx.expr(1);

	    String value = getStringValue(vExpr);
	    int radix = getIntValue(rExpr);

	    if (radix < Character.MIN_RADIX || radix > Character.MAX_RADIX)
		throw new CalcExprException(rExpr, "%calc#radixOutOfRange", radix, Character.MIN_RADIX, Character.MAX_RADIX);

	    return MathUtil.fromString(value, radix, settings.mcDivide);
	}

	@Override
	public Object visitFracExpr(CalcParser.FracExprContext ctx) {
	    try {
		CalcParser.Expr1Context expr1 = ctx.expr1();
		if (expr1 != null) {
		    CalcParser.ExprContext expr = expr1.expr();
		    Object e = evaluate(expr);
		    return toFractionValue(this, e, expr);
		}
		else {
		    CalcParser.Expr2Context e2ctx = ctx.expr2();
		    if (e2ctx != null) {
			BigInteger n = getIntegerValue(e2ctx.expr(0));
			BigInteger d = getIntegerValue(e2ctx.expr(1));

			return new BigFraction(n, d);
		    }
		    else {
			CalcParser.Expr3Context e3ctx = ctx.expr3();
			BigInteger i = getIntegerValue(e3ctx.expr(0));
			BigInteger n = getIntegerValue(e3ctx.expr(1));
			BigInteger d = getIntegerValue(e3ctx.expr(2));

			return new BigFraction(i, n, d);
		    }
		}
	    }
	    catch (ArithmeticException ae) {
		// Possible divide by zero errors (at least)
		throw new CalcExprException(ae, ctx);
	    }
	}

	@Override
	public Object visitComplexFuncExpr(CalcParser.ComplexFuncExprContext ctx) {
	    try {
		CalcParser.Expr1Context e1ctx = ctx.expr1();

		if (e1ctx != null) {
		    CalcParser.ExprContext expr = e1ctx.expr();
		    Object e = evaluate(expr);

		    if (e instanceof ArrayScope) {
			@SuppressWarnings("unchecked")
			ArrayScope<Object> array = (ArrayScope<Object>) e;
			return ComplexNumber.valueOf(array.list());
		    }
		    else if (e instanceof ObjectScope) {
			ObjectScope obj = (ObjectScope) e;
			return ComplexNumber.valueOf(obj.map());
		    }
		    else if (e instanceof SetScope) {
			@SuppressWarnings("unchecked")
			SetScope<Object> set = (SetScope<Object>) e;
			return ComplexNumber.valueOf(set.set());
		    }
		    else {
			return ComplexNumber.valueOf(e);
		    }
		}
		else {
		    CalcParser.Expr2Context e2ctx = ctx.expr2();

		    CalcParser.ExprContext expr1 = e2ctx.expr(0);
		    CalcParser.ExprContext expr2 = e2ctx.expr(1);
		    Object o1 = evaluate(expr1);
		    Object o2 = evaluate(expr2);

		    if (settings.rationalMode || (o1 instanceof BigFraction || o2 instanceof BigFraction)) {
			BigFraction rFrac = toFractionValue(this, o1, expr1);
			BigFraction iFrac = toFractionValue(this, o2, expr2);

			return new ComplexNumber(rFrac, iFrac);
		    }
		    else {
			BigDecimal r = toDecimalValue(this, o1, settings.mc, expr1);
			BigDecimal i = toDecimalValue(this, o2, settings.mc, expr2);

			return new ComplexNumber(r, i);
		    }
		}
	    }
	    catch (Exception ex) {
		throw new CalcExprException(ex, ctx);
	    }
	}

	@Override
	public Object visitQuaternionFuncExpr(CalcParser.QuaternionFuncExprContext ctx) {
	    try {
		CalcParser.Expr4Context e4ctx = ctx.expr4();

		if (e4ctx != null) {
// TODO 4 values
		}
		else {
		    CalcParser.Expr3Context e3ctx = ctx.expr3();

		    if (e3ctx != null) {
// TODO 3 values
		    }
		    else {
			CalcParser.Expr2Context e2ctx = ctx.expr2();

			if (e2ctx != null) {
// TODO 2 values
			}
			else {
			    CalcParser.Expr1Context e1ctx = ctx.expr1();
			    CalcParser.ExprContext expr1 = e1ctx.expr();
			    Object o1 = evaluate(expr1);

			    return Quaternion.valueOf(o1);
			}
		    }
		}
		/* ?? */return null;
	    }
	    catch (Exception ex) {
		throw new CalcExprException(ex, ctx);
	    }
	}

	@Override
	public Object visitRomanExpr(CalcParser.RomanExprContext ctx) {
	    String exprString = getStringValue(ctx.expr1().expr());

	    try {
		return NumericUtil.convertFromRoman(exprString);
	    }
	    catch (IllegalArgumentException iae) {
		throw new CalcExprException(iae, ctx);
	    }
	}

	/**
	 * A transformer for doing case conversion.
	 */
	private class ConvertCaseTransformer implements Transformer
	{
		private boolean toUpper;
		private boolean ignoreCase;

		ConvertCaseTransformer(final boolean upper, final boolean ignore) {
		    toUpper = upper;
		    ignoreCase = ignore;
		}

		@Override
		public Object apply(final Object value) {
		    if (value instanceof String) {
			String string = (String) value;
			if (toUpper)
			    return string.toUpperCase();
			else
			    return string.toLowerCase();
		    }
		    return value;
		}

		@Override
		public boolean forKeys() {
		    return !ignoreCase;
		}
	}

	@Override
	public Object visitCaseConvertExpr(CalcParser.CaseConvertExprContext ctx) {
	    CalcParser.ExprContext exprCtx = ctx.expr1().expr();
	    boolean upper = ctx.K_UPPER() != null;

	    return copyAndTransform(this, exprCtx, evaluate(exprCtx), settings.sortKeys,
		    new ConvertCaseTransformer(upper, settings.ignoreNameCase));
	}

	@Override
	public Object visitFactorsExpr(CalcParser.FactorsExprContext ctx) {
	    ArrayScope<Integer> result = new ArrayScope<>();
	    BigInteger n = getIntegerValue(ctx.expr1().expr());

	    MathUtil.getFactors(n, result.list());

	    return result;
	}

	@Override
	public Object visitPrimeFactorsExpr(CalcParser.PrimeFactorsExprContext ctx) {
	    ArrayScope<Integer> result = new ArrayScope<>();
	    BigInteger n = getIntegerValue(ctx.expr1().expr());

	    MathUtil.getPrimeFactors(n, result.list());

	    return result;
	}

	@Override
	public Object visitCharsExpr(CalcParser.CharsExprContext ctx) {
	    CalcParser.ExprContext expr = ctx.expr1().expr();
	    Object value = evaluate(expr);

	    if (value instanceof String) {
		String string = (String) value;
		final ArrayScope<String> result = new ArrayScope<>();

		string.codePoints().forEachOrdered(cp -> result.add(String.valueOf(Character.toChars(cp))));

		return result;
	    }
	    else if (value instanceof Number) {
		int cp = toIntValue(this, value, settings.mc, expr);
		char[] chars = Character.toChars(cp);

		return new String(chars);
	    }
	    else if (value instanceof ArrayScope) {
		final ArrayScope<String> result = new ArrayScope<>();
		// Needs to be array of integer codepoints
		@SuppressWarnings("unchecked")
		ArrayScope<Object> array = (ArrayScope<Object>) value;
		for (Object obj : array.list()) {
		    int cp = toIntValue(this, obj, settings.mc, expr);
		    char[] chars = Character.toChars(cp);
		    result.add(new String(chars));
		}

		return result;
	    }
	    else {
		throw new CalcExprException(expr, "%calc#illegalArgument", typeof(value).toString(), "chars");
	    }
	}

	@Override
	public Object visitCodesExpr(CalcParser.CodesExprContext ctx) {
	    CalcParser.ExprContext expr = ctx.expr1().expr();
	    Object value = evaluate(expr);
	    String string;

	    if (value instanceof ArrayScope) {
		final ArrayScope<Integer> result = new ArrayScope<>();
		// Needs to be array of strings
		@SuppressWarnings("unchecked")
		ArrayScope<Object> array = (ArrayScope<Object>) value;
		for (Object obj : array.list()) {
		    if (obj instanceof String || obj instanceof Number) {
			string = getNonNullString(expr, obj);
			string.codePoints().forEachOrdered(cp -> result.add(cp));
		    }
		    else {
			throw new CalcExprException(expr, "%calc#illegalArgument", typeof(value).toString(), "codes");
		    }
		}

		return result;
	    }
	    else if (value instanceof String || value instanceof Number) {
		string = getNonNullString(expr, value);
	    }
	    else {
		throw new CalcExprException(expr, "%calc#illegalArgument", typeof(value).toString(), "codes");
	    }

	    if (Character.codePointCount(string, 0, string.length()) == 1) {
		return BigInteger.valueOf(Character.codePointAt(string, 0));
	    }
	    else {
		final ArrayScope<Integer> result = new ArrayScope<>();

		string.codePoints().forEachOrdered(cp -> result.add(cp));

		return result;
	    }
	}

	@Override
	public Object visitDayOfWeekExpr(CalcParser.DayOfWeekExprContext ctx) {
	    LocalDate date = getDateValue(ctx.expr1().expr());
	    DayOfWeek dow = date.getDayOfWeek();
	    // Adjust the return b/c I didn't like their ordering
	    // theirs = 1 (Monday) to 7 (Sunday) while we have defined
	    // ours = 0 (Sunday) to 6 (Saturday)
	    int adjustedDow = dow.getValue() % 7;
	    return BigInteger.valueOf((long) adjustedDow);
	}

	@Override
	public Object visitDayOfMonthExpr(CalcParser.DayOfMonthExprContext ctx) {
	    LocalDate date = getDateValue(ctx.expr1().expr());
	    int dom = date.getDayOfMonth();
	    // Theirs matches ours: 1 .. n value
	    return BigInteger.valueOf((long) dom);
	}

	@Override
	public Object visitDayOfYearExpr(CalcParser.DayOfYearExprContext ctx) {
	    LocalDate date = getDateValue(ctx.expr1().expr());
	    int doy = date.getDayOfYear();
	    // Theirs matches ours: 1 .. 365/366 value
	    return BigInteger.valueOf((long) doy);
	}

	@Override
	public Object visitMonthOfYearExpr(CalcParser.MonthOfYearExprContext ctx) {
	    LocalDate date = getDateValue(ctx.expr1().expr());
	    int moy = date.getMonthValue();
	    // Theirs matches ours: 1 .. 12 value
	    return BigInteger.valueOf((long) moy);
	}

	@Override
	public Object visitYearOfDateExpr(CalcParser.YearOfDateExprContext ctx) {
	    LocalDate date = getDateValue(ctx.expr1().expr());
	    int yod = date.getYear();
	    return BigInteger.valueOf((long) yod);
	}

	@Override
	public Object visitEvalExpr(CalcParser.EvalExprContext ctx) {
	    String exprString = getStringValue(ctx.expr1().expr());

	    return Calc.processString(exprString, true);
	}


	@Override
	public Object visitExecExpr(CalcParser.ExecExprContext ctx) {
	    List<CalcParser.ExprContext> exprs = ctx.exprN().exprList().expr();
	    List<Object> objects = buildValueList(this, exprs, Conversion.STRING);

	    // As a convenience, if we're on Windows and the target is a ".bat" or ".cmd" file
	    // then prepend "cmd /c" before running it.
	    if (RUNNING_ON_WINDOWS) {
		File f = Which.find(objects.get(0).toString());
		if (f != null && Which.isWindowsBatch(f)) {
		    objects.add(0, "cmd");
		    objects.add(1, "/c");
		}
	    }

	    String[] args = new String[objects.size()];
	    for (int i = 0; i < objects.size(); i++) {
		args[i] = objects.get(i).toString();
	    }

	    try {
		RunCommand cmd = new RunCommand(args).removeStdEnv();
		StringBuilder result = new StringBuilder();
		int retCode = cmd.runToCompletion(result, true);

		return result.toString();
	    }
	    catch (RuntimeException rex) {
		// These will wrap other checked exceptions, so unwrap first
		throw new CalcExprException(ctx, rex.getCause().getLocalizedMessage());
	    }
	}

	@Override
	public Object visitColorExpr(CalcParser.ColorExprContext ctx) {
	    String value = getStringValue(ctx.expr1().expr());
	    return ConsoleColor.color(value, Calc.getColoredMode());
	}

	@Override
	public Object visitDecodeExpr(CalcParser.DecodeExprContext ctx) {
	    String source = getStringValue(ctx.expr1().expr());
	    return Base64.decodeUTF8(source);
	}

	@Override
	public Object visitEncodeExpr(CalcParser.EncodeExprContext ctx) {
	    String source = getStringValue(ctx.expr1().expr());
	    return Base64.encodeUTF8(source);
	}

	@Override
	public Object visitExistsExpr(CalcParser.ExistsExprContext ctx) {
	    CalcParser.Expr1Context e1ctx = ctx.expr1();
	    CalcParser.Expr2Context e2ctx = ctx.expr2();
	    CalcParser.ExprContext flagExpr = null;
	    String path = "";
	    String flags = "";

	    if (e1ctx != null) {
		path = getStringValue(e1ctx.expr());
	    }
	    else {
		path = getStringValue(e2ctx.expr(0));
		flagExpr = e2ctx.expr(1);
		flags = getStringValue(flagExpr).trim();
	    }

	    // The only combinations that make sense are: "d", "f", "fr", "fw", "fx"
	    if (flags.isEmpty())
		flags = "fr";

	    try {
		return Boolean.valueOf(FileUtilities.exists(new File(path), flags));
	    }
	    catch (IllegalArgumentException iae) {
		throw new CalcExprException(iae, flagExpr);
	    }
	}

	@Override
	public Object visitFileInfoExpr(CalcParser.FileInfoExprContext ctx) {
	    String fileName = getStringValue(ctx.expr1().expr());

	    FileInfo finfo = new FileInfo(fileName);
	    if (finfo.exists()) {
		Map<String, Object> map = ClassUtil.getMapFromObject(finfo);
		return new ObjectScope(map);
	    }
	    return CollectionScope.EMPTY;
	}

	/**
	 * A line processor for collecting matching files.
	 */
	private class FindFilesProcessor implements LineProcessor
	{
		private ArrayScope<String> result;
		private boolean fullPaths;

		FindFilesProcessor(ArrayScope<String> res, boolean paths) {
		    result = res;
		    fullPaths = paths;
		}

		@Override
		public boolean preProcess(final File inputFile) {
		    try {
			result.add(fullPaths ? inputFile.getCanonicalPath() : inputFile.getName());
		    }
		    catch (IOException ioe) {
			// This will be from "getCanonicalPath", so just use the name
			result.add(inputFile.getName());
		    }
		    return true;
		}
	}

	@Override
	public Object visitFindFilesExpr(CalcParser.FindFilesExprContext ctx) {
	    CalcParser.Expr2Context e2ctx = ctx.expr2();
	    CalcParser.Expr3Context e3ctx = ctx.expr3();
	    CalcParser.ExprContext flagExpr = null;
	    String dir     = "";
	    String pattern = "";
	    String flags   = null;
	    boolean recursive  = false;
	    boolean fullPaths  = false;
	    boolean ignoreCase = false;
	    ArrayScope<String> result = new ArrayScope<>();

	    if (e2ctx != null) {
		dir = getStringValue(e2ctx.expr(0));
		pattern = getStringValue(e2ctx.expr(1));
	    }
	    else {
		dir = getStringValue(e3ctx.expr(0));
		pattern = getStringValue(e3ctx.expr(1));
		flagExpr = e3ctx.expr(2);
		flags = getStringValue(flagExpr).trim();
		if (flags.contains("*")) {
		    recursive = true;
		    flags = flags.replace("*", "");
		}
		if (flags.contains("!")) {
		    fullPaths = true;
		    flags = flags.replace("!", "");
		}
		if (flags.contains("~")) {
		    ignoreCase = true;
		    flags = flags.replace("~", "");
		}
	    }

	    try {
		new DirectoryProcessor(dir, new FindFilesProcessor(result, fullPaths))
			.setWildcardFilter(pattern, CharUtil.getNullForEmpty(flags), ignoreCase)
			.setNameOnlyMode(true)
			.processDirectory(recursive);

		Collections.sort(result.list());

		return result;
	    }
	    catch (IllegalArgumentException iae) {
		throw new CalcExprException(iae, ctx);
	    }
	}

	@Override
	public Object visitReadExpr(CalcParser.ReadExprContext ctx) {
	    CalcParser.Expr1Context e1ctx = ctx.expr1();
	    CalcParser.Expr2Context e2ctx = ctx.expr2();
	    String fileName = "";
	    Charset cs = null;

	    if (e1ctx != null) {
		fileName = getStringValue(e1ctx.expr());
	    }
	    else {
		fileName = getStringValue(e2ctx.expr(0));
		cs = getCharsetValue(e2ctx.expr(1), false);
	    }

	    try {
		return FileUtilities.readRawText(new File(fileName), cs);
	    }
	    catch (IOException ioe) {
		throw new CalcExprException(ioe, ctx);
	    }
	}

	@Override
	public Object visitWriteExpr(CalcParser.WriteExprContext ctx) {
	    CalcParser.Expr2Context e2ctx = ctx.expr2();
	    CalcParser.Expr3Context e3ctx = ctx.expr3();
	    CalcParser.ExprContext expr;
	    String fileName = "";
	    Charset cs = null;
	    Object outputObj =  null;
	    CharSequence seq = null;

	    if (e3ctx != null) {
		expr = e3ctx.expr(0);
		outputObj = evaluate(expr);
		fileName = getStringValue(e3ctx.expr(1));
		cs = getCharsetValue(e3ctx.expr(2), false);
	    }
	    else {
		expr = e2ctx.expr(0);
		outputObj = evaluate(expr);
		fileName = getStringValue(e2ctx.expr(1));
	    }

	    try {
		if (outputObj != null) {
		    String eol = Environment.lineSeparator();

		    if (outputObj instanceof ArrayScope) {
			@SuppressWarnings("unchecked")
			ArrayScope<Object> array = (ArrayScope<Object>) outputObj;
			StringBuilder buf = new StringBuilder();
			for (Object obj : array.list()) {
			    buf.append(getNonNullString(expr, obj)).append(eol);
			}
			seq = buf;
		    }
		    else if (outputObj instanceof SetScope) {
			@SuppressWarnings("unchecked")
			SetScope<Object> set = (SetScope<Object>) outputObj;
			StringBuilder buf = new StringBuilder();
			for (Object obj : set.set()) {
			    buf.append(getNonNullString(expr, obj)).append(eol);
			}
			seq = buf;
		    }
		    else if (outputObj instanceof ObjectScope) {
			ObjectScope obj = (ObjectScope) outputObj;
			// For now (maybe always?) write out a JSON object
			seq = toStringValue(this, expr, obj.map(), new StringFormat(true, false, false, false, "", 0), "", 0);
		    }
		    else {
			seq = getNonNullString(expr, outputObj);
		    }
		    return BigInteger.valueOf(FileUtilities.writeRawText(seq, new File(fileName), cs));
		}
		return BigInteger.ZERO;
	    }
	    catch (IOException ioe) {
		throw new CalcExprException(ioe, ctx);
	    }
	}

	private Reader newReader(final String fileName, final Charset cs) throws IOException {
	    Path path = Paths.get(fileName);
	    if (cs == null)
		return Files.newBufferedReader(path);
	    else
		return Files.newBufferedReader(path, cs);
	}

	private Writer newWriter(final String fileName, final Charset cs) throws IOException {
	    Path path = Paths.get(fileName);
	    if (cs == null)
		return Files.newBufferedWriter(path);
	    else
		return Files.newBufferedWriter(path, cs);
	}

	@Override
	public Object visitReadPropExpr(CalcParser.ReadPropExprContext ctx) {
	    CalcParser.Expr1Context e1ctx = ctx.expr1();
	    CalcParser.Expr2Context e2ctx = ctx.expr2();
	    String fileName = "";
	    Charset cs = null;

	    if (e1ctx != null) {
		fileName = getStringValue(e1ctx.expr());
	    }
	    else {
		fileName = getStringValue(e2ctx.expr(0));
		cs = getCharsetValue(e2ctx.expr(1), false);
	    }

	    try (Reader r = newReader(fileName, cs)) {
		Properties p = new Properties();
		p.load(r);
		ObjectScope obj = new ObjectScope();
		Set<String> sortedNames = new TreeSet<>(NATURAL_SENSITIVE_COMPARATOR);
		sortedNames.addAll(p.stringPropertyNames());
		for (String key : sortedNames) {
		    obj.setValue(key, p.getProperty(key));
		}
		return obj;
	    }
	    catch (IOException ioe) {
		throw new CalcExprException(ioe, ctx);
	    }
	}

	@Override
	public Object visitWritePropExpr(CalcParser.WritePropExprContext ctx) {
	    CalcParser.Expr2Context e2ctx = ctx.expr2();
	    CalcParser.Expr3Context e3ctx = ctx.expr3();
	    CalcParser.ExprContext expr;
	    String fileName = "";
	    Charset cs = null;
	    Object outputObj =  null;
	    Properties p = new Properties();

	    if (e3ctx != null) {
		expr = e3ctx.expr(0);
		outputObj = evaluate(expr);
		fileName = getStringValue(e3ctx.expr(1));
		cs = getCharsetValue(e3ctx.expr(2), false);
	    }
	    else {
		expr = e2ctx.expr(0);
		outputObj = evaluate(expr);
		fileName = getStringValue(e2ctx.expr(1));
	    }

	    try {
		if (outputObj != null) {
		    if (outputObj instanceof ArrayScope) {
			@SuppressWarnings("unchecked")
			ArrayScope<Object> array = (ArrayScope<Object>) outputObj;
			int seq = 0;
			for (Object obj : array.list()) {
			    String key = String.format("_%1$d", seq++);
			    p.setProperty(key, getNonNullString(expr, obj));
			}
		    }
		    else if (outputObj instanceof SetScope) {
			@SuppressWarnings("unchecked")
			SetScope<Object> set = (SetScope<Object>) outputObj;
			int seq = 0;
			for (Object obj : set.set()) {
			    String key = String.format("_%1$d", seq++);
			    p.setProperty(key, getNonNullString(expr, obj));
			}
		    }
		    else if (outputObj instanceof ObjectScope) {
			ObjectScope obj = (ObjectScope) outputObj;
			for (String key : obj.keyList()) {
			    p.setProperty(key, getNonNullString(expr, obj.getValue(key, false)));
			}
		    }
		    else {
			p.setProperty("_0", getNonNullString(expr, outputObj));
		    }

		    try (Writer w = newWriter(fileName, cs)) {
			p.store(w, String.format("Calc %1$s", Environment.getProductVersion()));
		    }
		    return BigInteger.valueOf(p.size());
		}
		return BigInteger.ZERO;
	    }
	    catch (IOException ioe) {
		throw new CalcExprException(ioe, ctx);
	    }
	}

	@Override
	public Object visitDeleteExpr(CalcParser.DeleteExprContext ctx) {
	    CalcParser.ExprNContext exprN = ctx.exprN();
	    List<CalcParser.ExprContext> exprs = exprN.exprList().expr();
	    boolean result = true;

	    for (CalcParser.ExprContext expr : exprs) {
		Path path = new File(getStringValue(expr)).toPath();
		try {
		    if (!Files.deleteIfExists(path))
			result = false;
		}
		catch (DirectoryNotEmptyException dnee) {
		    throw new CalcExprException(dnee, ctx);
		}
		catch (IOException ioe) {
		    throw new CalcExprException(ioe, ctx);
		}
	    }

	    return Boolean.valueOf(result);
	}

	@Override
	public Object visitRenameExpr(CalcParser.RenameExprContext ctx) {
	    CalcParser.Expr2Context expr2 = ctx.expr2();
	    Path p1 = new File(getStringValue(expr2.expr(0))).toPath();
	    Path p2 = new File(getStringValue(expr2.expr(1))).toPath();

	    try {
		Path newPath = Files.move(p1, p2);
		return newPath.toRealPath().toString();
	    }
	    catch (FileAlreadyExistsException faee) {
		throw new CalcExprException(faee, ctx);
	    }
	    catch (IOException ioe) {
		throw new CalcExprException(ioe, ctx);
	    }
	}


	/**
	 * Transformer for the "matches" function.
	 */
	private class MatchesTransformer implements Transformer
	{
		private ParserRuleContext exprCtx;
		private Pattern pattern;

		MatchesTransformer(final ParserRuleContext ctx, final Pattern p) {
		    exprCtx = ctx;
		    pattern = p;
		}

		@Override
		public boolean forKeys() {
		    return true;
		}

		@Override
		public boolean copyNull() {
		    return false;
		}

		@Override
		public Object apply(final Object value) {
		    String string = getNonNullString(exprCtx, value);
		    return pattern.matcher(string).matches() ? value : null;
		}

		@Override
		public Object applyToMap(final Object value, final boolean key) {
		    // Only apply the transform on keys
		    if (key) {
			return apply(value);
		    }
		    else {
			return value;
		    }
		}
	}

	@Override
	public Object visitMatchesExpr(CalcParser.MatchesExprContext ctx) {
	    CalcParser.Expr2Context expr2 = ctx.expr2();
	    CalcParser.ExprContext inputExpr;
	    CalcParser.ExprContext patternExpr;
	    int flags = 0x0000;

	    if (expr2 != null) {
		inputExpr = expr2.expr(0);
		patternExpr = expr2.expr(1);
	    }
	    else {
		CalcParser.Expr3Context expr3 = ctx.expr3();
		inputExpr = expr3.expr(0);
		patternExpr = expr3.expr(1);
		flags = getIntValue(expr3.expr(2));
	    }

	    Object input = evaluate(inputExpr);
	    String pattern = getStringValue(patternExpr);

	    Pattern p = Pattern.compile(pattern, patternFlags(flags));

	    // For lists, objects, and sets, return a similar object with only the matching keys or values
	    if (input instanceof CollectionScope) {
		return copyAndTransform(this, inputExpr, input, settings.sortKeys,
			new MatchesTransformer(inputExpr, p));
	    }
	    else {
		// For ordinary objects, just return a boolean if the string representation matches the pattern
		String inputString = getNonNullString(inputExpr, input);
		return Boolean.valueOf(p.matcher(inputString).matches());
	    }
	}

	@Override
	public Object visitCallersExpr(CalcParser.CallersExprContext ctx) {
	    CalcParser.ExprContext expr = ctx.optExpr().expr();

	    List<FunctionScope> funcStack = FunctionScope.getCallers(getVariables());

	    if (expr != null) {
		int level = getIntValue(expr);

		if (level < 0 || level >= funcStack.size())
		    return null;

		return funcStack.get(level).getFullFunctionName();
	    }
	    else {
		ArrayScope<String> callers = new ArrayScope<>();

		for (FunctionScope func : funcStack) {
		    callers.add(func.getFullFunctionName());
		}

		return callers;
	    }
	}


	/**
	 * Visitor for the {@code SumOf} function, to do the actual summing during iteration.
	 */
	private class SumOfVisitor implements IterationVisitor
	{
		private BigFraction sumFrac = BigFraction.ZERO;
		private BigDecimal sum = BigDecimal.ZERO;
		private ParserRuleContext ctx;

		public SumOfVisitor(final ParserRuleContext context) {
		    ctx = context;
		}

		@Override
		public Purpose getPurpose() {
		    return Purpose.SUM;
		}

		@Override
		public Object apply(final Object value) {
		    if (settings.rationalMode) {
			BigFraction frac = value instanceof BigFraction
				? (BigFraction) value
				: toFractionValue(CalcObjectVisitor.this, value, ctx);
			sumFrac = sumFrac.add(frac);
			return sumFrac;
		    }
		    else {
			BigDecimal dec = value instanceof BigDecimal
				? (BigDecimal) value
				: toDecimalValue(CalcObjectVisitor.this, value, settings.mc, ctx);
			sum = sum.add(dec, settings.mc);
			return sum;
		    }
		}

		@Override
		public Object finalValue(final Number start, final Number stop, final Number step) {
		    // Sum of arithmetic progression: n * ((a1 + an) / 2)

		    Number len = IterationVisitor.length(start, stop, step);

		    if (settings.rationalMode) {
			BigFraction fStart = BigFraction.valueOf(start);
			BigFraction fStop  = BigFraction.valueOf(stop);
			BigFraction fLen   = BigFraction.valueOf(len);

			return fLen.multiply(fStart.add(fStop).divide(BigFraction.TWO));
		    }
		    else {
			if (start instanceof Integer) {
			    int iStart = (Integer) start;
			    int iStop  = (Integer) stop;
			    int iLen   = (Integer) len;

			    // Do the division last so we don't lose the .5 fraction for odd values
			    return (iLen * (iStart + iStop)) / 2;
			}
			else {
			    BigDecimal dStart = (BigDecimal) start;
			    BigDecimal dStop  = (BigDecimal) stop;
			    BigDecimal dLen   = (BigDecimal) len;

			    return dLen.multiply(dStart.add(dStop).divide(D_TWO));
			}
		    }
		}
	}

	@Override
	public Object visitSumOfExpr(CalcParser.SumOfExprContext ctx) {
	    SumOfVisitor sumVisitor = new SumOfVisitor(ctx);
	    Object sum = null;

	    CalcParser.DotRangeContext dotRange = ctx.dotRange();
	    if (dotRange == null) {
		List<CalcParser.ExprContext> exprs = ctx.exprN().exprList().expr();
		List<Object> objects = buildValueList(this, exprs,
			settings.rationalMode ? Conversion.FRACTION : Conversion.DECIMAL);

		for (Object obj : objects) {
		    sum = sumVisitor.apply(obj);
		}
	    }
	    else {
		sum = iterateOverDotRange(null, dotRange.expr(), dotRange.DOTS() != null, sumVisitor, false, false);
	    }

	    return sum;
	}

	private class ProductOfVisitor implements IterationVisitor
	{
		private BigFraction productFrac = BigFraction.ONE;
		private BigDecimal product = BigDecimal.ONE;
		private ParserRuleContext ctx;

		public ProductOfVisitor(final ParserRuleContext context) {
		    ctx = context;
		}

		@Override
		public Purpose getPurpose() {
		    return Purpose.PRODUCT;
		}

		@Override
		public Object apply(final Object value) {
		    if (settings.rationalMode) {
			BigFraction frac = value instanceof BigFraction
				? (BigFraction) value
				: toFractionValue(CalcObjectVisitor.this, value, ctx);
			productFrac = productFrac.multiply(frac);
			return productFrac;
		    }
		    else {
			BigDecimal dec = value instanceof BigDecimal
				? (BigDecimal) value
				: toDecimalValue(CalcObjectVisitor.this, value, settings.mc, ctx);
			product = product.multiply(dec, settings.mc);
			return product;
		    }
		}

		@Override
		public Object finalValue(final Number start, final Number stop, final Number step) {
		    // Product of arithmetic progression:
		    // product over k=0..n-1 of (a1 + k*d) => d**n * ( gamma(a1 / d + n) / gamma(a1 / d) )
		    // where gamma(n) for real n = (n - 1)!

		    Number len = IterationVisitor.length(start, stop, step);

		    if (start instanceof Integer) {
			// First special case: 0 is contained in the sequence
			if (IterationVisitor.containedIn(CalcObjectVisitor.this, 0, start, stop, step, ctx))
			    return 0;

			int iStart = (Integer) start;
			int iStop  = (Integer) stop;
			int iStep  = (Integer) step;
			int iLen   = (Integer) len;

			// Second special case: 1..n,1 = n!
			if (iStart == 1 && iStep == 1)
			    return MathUtil.factorial(stop, settings.mc);

			// Third case: m..n,1 = n! / (m-1)!
			if (iStep == 1)
			    return MathUtil.factorial(stop, settings.mc).divide(MathUtil.factorial(iStart - 1, settings.mc));
		    }

		    // Otherwise this is too complicated for the effort, so just punt to
		    // stepping through all the values.
		    throw new IllegalArgumentException();
		}
	}

	@Override
	public Object visitProductOfExpr(CalcParser.ProductOfExprContext ctx) {
	    ProductOfVisitor productVisitor = new ProductOfVisitor(ctx);
	    Object product = null;

	    CalcParser.DotRangeContext dotRange = ctx.dotRange();
	    if (dotRange == null) {
		List<CalcParser.ExprContext> exprs = ctx.exprN().exprList().expr();
		List<Object> objects = buildValueList(this, exprs,
			settings.rationalMode ? Conversion.FRACTION : Conversion.DECIMAL);

		for (Object obj : objects) {
		    product = productVisitor.apply(obj);
		}
	    }
	    else {
		product = iterateOverDotRange(null, dotRange.expr(), dotRange.DOTS() != null, productVisitor, false, false);
	    }

	    return product;
	}

	@Override
	public Object visitFactorialExpr(CalcParser.FactorialExprContext ctx) {
	    BigDecimal e = getDecimalValue(ctx.expr());

	    return MathUtil.factorial(e, settings.mc);
	}

	@Override
	public Object visitShiftExpr(CalcParser.ShiftExprContext ctx) {
	    BigInteger e1 = getIntegerValue(ctx.expr(0));
	    int e2        = getIntValue(ctx.expr(1));
	    String op     = ctx.SHIFT_OP().getText();

	    return shiftOp(e1, e2, op, ctx);
	}

	@Override
	public Object visitSpaceshipExpr(CalcParser.SpaceshipExprContext ctx) {
	    int ret = compareValues(ctx.expr(0), ctx.expr(1), false, true, false);

	    if (ret < 0)
		return settings.rationalMode ? BigFraction.MINUS_ONE : I_MINUS_ONE;
	    else if (ret == 0)
		return settings.rationalMode ? BigFraction.ZERO : BigInteger.ZERO;
	    else
		return settings.rationalMode ? BigFraction.ONE : BigInteger.ONE;
	}

	/**
	 * The compare operators.
	 *
	 * @param expr1   The first expression context.
	 * @param expr2   The second expression context.
	 * @param optObj1 For "case", the already-evaluated case expression value,
	 *                otherwise {@code null} to indicate we need to evaluate {@code expr1}.
	 * @param op      The textual representation of the operator to execute.
	 * @return        Result of the comparison.
	 */
	private boolean compareOp(
		CalcParser.ExprContext expr1,
		CalcParser.ExprContext expr2,
		Optional<Object> optObj1,
		String op)
	{
	    int cmp;
	    boolean result;

	    switch (op) {
		case "===":
		case "\u2A76":
		case "\u2261": // IDENTICAL TO
		case "!==":
		case "\u2262": // NOT IDENTICAL
		    if (optObj1 != null)
			cmp = CalcUtil.compareValues(this, expr1, expr2, optObj1.orElse(null), visit(expr2),
				settings.mc, true, true, false, false, true);
		    else
			cmp = compareValues(expr1, expr2, true, true, true);
		    break;

		case "==":
		case "\u2A75":
		case "!=":
		case "<>":
		case "\u2260": // NOT EQUAL
		    if (optObj1 != null)
			cmp = CalcUtil.compareValues(this, expr1, expr2, optObj1.orElse(null), visit(expr2),
				settings.mc, false, true, false, false, true);
		    else
			cmp = compareValues(expr1, expr2, false, true, true);
		    break;

		default:
		    if (optObj1 != null)
			cmp = CalcUtil.compareValues(this, expr1, expr2, optObj1.orElse(null), visit(expr2),
				settings.mc, false, false, false, false, false);
		    else
			cmp = compareValues(expr1, expr2);
		    break;
	    }

	    switch (op) {
		case "<=":
		case "\u2264":
		    result = (cmp <= 0);
		    break;

		case "<":
		    result = (cmp < 0);
		    break;

		case ">=":
		case "\u2265":
		    result = (cmp >= 0);
		    break;

		case ">":
		    result = (cmp > 0);
		    break;

		case "===":
		case "\u2A76":
		case "\u2261": // IDENTICAL TO
		case "==":
		case "\u2A75":
		    result = (cmp == 0);
		    break;

		case "!==":
		case "\u2262": // NOT IDENTICAL
		case "!=":
		case "<>":
		case "\u2260": // NOT EQUAL
		    result = (cmp != 0);
		    break;

		default:
		    // Note: we will never get here because of the grammar,
		    // so the context for this error is unimportant.
		    throw new UnknownOpException(op, expr2);
	    }

	    return result;
	}

	@Override
	public Object visitCompareExpr(CalcParser.CompareExprContext ctx) {
	    CalcParser.ExprContext expr1 = ctx.expr(0);
	    CalcParser.ExprContext expr2 = ctx.expr(1);
	    String op = ctx.COMPARE_OP().getText();

	    return Boolean.valueOf(compareOp(expr1, expr2, null, op));
	}

	private class InVisitor implements IterationVisitor
	{
		private CalcParser.ExprContext valueCtx;
		private CalcParser.LoopCtlContext loopCtx;
		private Object inValue;
		private boolean compared = false;


		InVisitor(CalcParser.ExprContext ctx1, CalcParser.LoopCtlContext ctx2, Object value) {
		    valueCtx = ctx1;
		    loopCtx  = ctx2;
		    inValue  = value;
		}

		@Override
		public Purpose getPurpose() {
		    return Purpose.SELECT;
		}

		@Override
		public Object apply(final Object value) {
		    int cmp = CalcUtil.compareValues(
			CalcObjectVisitor.this,
			valueCtx, loopCtx,
			inValue, value,
			settings.mc,
			false, true, false, false, true);

		    if (cmp == 0)
			compared = true;

		    return Boolean.valueOf(compared);
		}

		@Override
		public Object finalValue(Number start, Number stop, Number step) {
		    return IterationVisitor.containedIn(CalcObjectVisitor.this, inValue, start, stop, step, valueCtx);
		}
	}

	@Override
	public Object visitInExpr(CalcParser.InExprContext ctx) {
	    CalcParser.ExprContext expr         = ctx.expr();
	    CalcParser.LoopCtlContext ctlCtx    = ctx.loopCtl();
	    CalcParser.ExprListContext exprList = ctlCtx.exprList();
	    CalcParser.DotRangeContext dotCtx   = ctlCtx.dotRange();
	    Object value = evaluate(expr);
	    Object retValue;
	    boolean doingWithin = ctx.K_WITHIN() != null;

	    InVisitor visitor = new InVisitor(expr, ctlCtx, value);

	    if (exprList != null)
		retValue = iterateOverDotRange(exprList.expr(), null, false, visitor, true, doingWithin);
	    else
		retValue = iterateOverDotRange(null, dotCtx.expr(), dotCtx.DOTS() != null, visitor, true, doingWithin);

	    return retValue;
	}

	@Override
	public Object visitEqualExpr(CalcParser.EqualExprContext ctx) {
	    CalcParser.ExprContext expr1 = ctx.expr(0);
	    CalcParser.ExprContext expr2 = ctx.expr(1);
	    String op = ctx.EQUAL_OP().getText();

	    return Boolean.valueOf(compareOp(expr1, expr2, null, op));
	}

	@Override
	public Object visitBitExpr(CalcParser.BitExprContext ctx) {
	    Object o1 = evaluate(ctx.expr(0));
	    Object o2 = evaluate(ctx.expr(1));

	    String op = ctx.BIT_OP().getText();

	    return bitOp(this, o1, o2, op, ctx, settings.mc);
	}

	@Override
	public Object visitBooleanAndExpr(CalcParser.BooleanAndExprContext ctx) {
	    Boolean b1 = getBooleanValue(ctx.expr(0));

	    // Due to the short-circuit nature of this operator, the second expression
	    // is only evaluated if necessary
	    if (!b1)
		return Boolean.FALSE;

	    return getBooleanValue(ctx.expr(1));
	}

	@Override
	public Object visitBooleanOrExpr(CalcParser.BooleanOrExprContext ctx) {
	    Boolean b1 = getBooleanValue(ctx.expr(0));

	    // Due to the short-circuit nature of this operator, the second expression
	    // is only evaluated if necessary
	    if (b1)
		return Boolean.TRUE;

	    return getBooleanValue(ctx.expr(1));
	}

	@Override
	public Object visitBooleanXorExpr(CalcParser.BooleanXorExprContext ctx) {
	    Boolean b1 = getBooleanValue(ctx.expr(0));
	    Boolean b2 = getBooleanValue(ctx.expr(1));

	    // Unfortunately, there is no possibility of short-circuit evaluation
	    // for this operator -- either first value could produce either result
	    return ((b1 && b2) || (!b1 && !b2)) ? Boolean.FALSE : Boolean.TRUE;
	}

	@Override
	public Object visitElvisExpr(CalcParser.ElvisExprContext ctx) {
	    CalcParser.ExprContext expr0 = ctx.expr(0);
	    CalcParser.ExprContext expr1 = ctx.expr(1);
	    String op = ctx.ELVIS_OP().getText();

	    Object v0 = evaluate(expr0);
	    switch (op) {
		case "?:":
		    if (toBooleanValue(this, v0, expr0)) {
			return v0;
		    }
		    break;
		case "?!":
		    if (!toBooleanValue(this, v0, expr0)) {
			return v0;
		    }
		    break;
	    }
	    return evaluate(expr1);
	}

	@Override
	public Object visitStringValue(CalcParser.StringValueContext ctx) {
	    return getRawString(ctx.STRING().getText());
	}

	@Override
	public Object visitIStringValue(CalcParser.IStringValueContext ctx) {
	    return getIStringValue(this, ctx.ISTRING(), ctx);
	}

	@Override
	public Object visitNumberValue(CalcParser.NumberValueContext ctx) {
	    return stringToValue(ctx.NUMBER().getText());
	}

	@Override
	public Object visitNumberConstValue(CalcParser.NumberConstValueContext ctx) {
	    String constant = ctx.NUM_CONST().getText();
	    return NumericUtil.convertDingbatNumber(constant.codePointAt(0));
	}

	@Override
	public Object visitBinaryValue(CalcParser.BinaryValueContext ctx) {
	    String value = ctx.BIN_CONST().getText();
	    return new BigInteger(value.substring(2), 2);
	}

	@Override
	public Object visitOctalValue(CalcParser.OctalValueContext ctx) {
	    String value = ctx.OCT_CONST().getText();
	    return new BigInteger(value.substring(1), 8);
	}

	@Override
	public Object visitHexValue(CalcParser.HexValueContext ctx) {
	    String value = ctx.HEX_CONST().getText();
	    return new BigInteger(value.substring(2), 16);
	}

	@Override
	public Object visitKbValue(CalcParser.KbValueContext ctx) {
	    String value = ctx.KB_CONST().getText();
	    return NumericUtil.convertKMGValue(value);
	}

	@Override
	public Object visitFracValue(CalcParser.FracValueContext ctx) {
	    String value = ctx.FRAC_CONST().getText();
	    BigFraction fraction;

	    if (value.startsWith("f'") || value.startsWith("F'")) {
		value = CharUtil.stripQuotes(value.substring(1));
		fraction = BigFraction.valueOf(value);
	    }
	    else {
		fraction = BigFraction.valueOf(value);
	    }

	    if (settings.rationalMode)
		return fraction;
	    else
		return fraction.toDecimal(settings.mc);
	}

	@Override
	public Object visitRomanValue(CalcParser.RomanValueContext ctx) {
	    String constant = ctx.ROMAN_CONST().getText();

	    // Strip the quotes before conversion
	    String value = CharUtil.stripQuotes(constant.substring(1));
	    try {
		return NumericUtil.convertFromRoman(value);
	    }
	    catch (IllegalArgumentException iae) {
		throw new CalcExprException(iae, ctx);
	    }
	}

	@Override
	public Object visitTimeValue(CalcParser.TimeValueContext ctx) {
	    String constant = ctx.TIME_CONST().getText();

	    // Strip the quotes before conversion
	    String value = CharUtil.stripQuotes(constant.substring(1));
	    try {
		switch (constant.charAt(0)) {
		    case 't':
		    case 'T':
			// This gives us nanoseconds of duration
			return NumericUtil.convertFromDuration(value);
		    case 'h':
		    case 'H':
			// This gives us nanoseconds since midnight
			return BigInteger.valueOf(NumericUtil.convertFromTime(value));
		    default:
			return null;
		}
	    }
	    catch (IllegalArgumentException iae) {
		throw new CalcExprException(iae, ctx);
	    }
	}

	@Override
	public Object visitDateValue(CalcParser.DateValueContext ctx) {
	    String constant   = ctx.DATE_CONST().getText();
	    String value      = CharUtil.stripQuotes(constant.substring(1));

	    StringBuilder buf = new StringBuilder();
	    boolean negate    = false;
	    boolean isoDate   = constant.charAt(0) == 'd';
	    boolean shortYear = false;

	    int ixSep1, ixSep2, sepWidth = 0;
	    String yearStr, monthStr, dayStr;
	    int year, month, day;;
	    long epochDate;

	    try {
		// Special case of US date with minus sign before 4-digit year
		int slot = value.length() - 5;
		if (!isoDate && value.charAt(slot) == '-' && !Character.isDigit(value.charAt(slot - 1))) {
		    negate = true;
		    value = value.substring(0, slot) + value.substring(slot + 1);
		}

		// Note: this regex should be the same as DTSEP in Calc.g4
		buf.append(value.replaceAll("[\\-/,;\\._]", "-"));

		if (buf.charAt(0) == '-') {
		    negate = true;
		    buf.deleteCharAt(0);
		}

		if (buf.indexOf("-") < 0) {
		    shortYear = (buf.length() == 6);
		    ixSep1 = isoDate ? (shortYear ? 2 : 4) : 2;
		    ixSep2 = ixSep1 + 2;
		}
		else {
		    sepWidth = 1;
		    ixSep1 = buf.indexOf("-");
		    ixSep2 = buf.indexOf("-", ixSep1 + 1);
		    shortYear = isoDate ? (ixSep1 < 3) : (buf.length() - ixSep2 < 4);
		}

		if (isoDate) {
		    yearStr = buf.substring(0, ixSep1);
		    monthStr = buf.substring(ixSep1 + sepWidth, ixSep2);
		    dayStr = buf.substring(ixSep2 + sepWidth);
		}
		else {
		    monthStr = buf.substring(0, ixSep1);
		    dayStr = buf.substring(ixSep1 + sepWidth, ixSep2);
		    yearStr = buf.substring(ixSep2 + sepWidth);
		}

		year = Integer.parseInt(yearStr);
		month = Integer.parseInt(monthStr);
		day = Integer.parseInt(dayStr);

		if (shortYear) {
		    int cutoverYear = (LocalDate.now().getYear() % 100) + 30;
		    if (year < cutoverYear)
			year += 2000;
		    else
			year += 1900;
		}

		return DateUtil.date(month, day, negate ? -year : year);
	    }
	    catch (DateTimeParseException | NumberFormatException ex) {
		throw new CalcExprException(ex, ctx);
	    }
	}

	@Override
	public Object visitEmptyObjValue(CalcParser.EmptyObjValueContext ctx) {
	    return CollectionScope.EMPTY;
	}

	@Override
	public Object visitEitherOrExpr(CalcParser.EitherOrExprContext ctx) {
	    boolean ifExpr = getBooleanValue(ctx.expr(0));

	    return evaluate(ifExpr ? ctx.expr(1) : ctx.expr(2));
	}

	@Override
	public Object visitAddAssignExpr(CalcParser.AddAssignExprContext ctx) {
	    CalcParser.VarContext varCtx = ctx.var();
	    ParserRuleContext exprCtx    = ctx.expr();

	    LValueContext lValue = getLValue(varCtx);
	    Object result;

	    String op = ctx.ADD_ASSIGN().getText();
	    Object e1 = lValue.getContextObject(this);
	    Object e2 = visit(exprCtx);

	    switch (op) {
		case "+=":
		case "\u2795=":
		    result = addOp(this, e1, e2, varCtx, exprCtx, settings.mc, settings.rationalMode, settings.sortKeys);
		    break;
		case "-=":
		case "\u2212=":
		case "\u2796=":
		    if (settings.rationalMode || (e1 instanceof BigFraction || e2 instanceof BigFraction)) {
			BigFraction f1 = toFractionValue(this, e1, varCtx);
			BigFraction f2 = toFractionValue(this, e2, exprCtx);

			result = f1.subtract(f2);
		    }
		    else if (e1 instanceof ComplexNumber || e2 instanceof ComplexNumber) {
			ComplexNumber c1 = ComplexNumber.valueOf(e1);
			ComplexNumber c2 = ComplexNumber.valueOf(e2);

			result = c1.subtract(c2, settings.mc);
		    }
		    else {
			BigDecimal d1 = toDecimalValue(this, e1, settings.mc, varCtx);
			BigDecimal d2 = toDecimalValue(this, e2, settings.mc, exprCtx);

			result = fixupToInteger(d1.subtract(d2, settings.mc));
		    }
		    break;
		default:
		    throw new UnknownOpException(op, ctx);
	    }

	    return lValue.putContextObject(this, result);
	}

	@Override
	public Object visitPowerAssignExpr(CalcParser.PowerAssignExprContext ctx) {
	    LValueContext lValue = getLValue(ctx.var());

	    BigDecimal base = toDecimalValue(this, lValue.getContextObject(this), settings.mc, ctx);
	    double exp      = getDoubleValue(ctx.expr());

	    return lValue.putContextObject(this, MathUtil.pow(base, exp, settings.mc));
	}

	@Override
	public Object visitMultAssignExpr(CalcParser.MultAssignExprContext ctx) {
	    CalcParser.VarContext varCtx = ctx.var();
	    ParserRuleContext exprCtx    = ctx.expr();

	    LValueContext lValue = getLValue(varCtx);
	    Object result;

	    String op = ctx.MULT_ASSIGN().getText();
	    Object e1 = lValue.getContextObject(this);
	    Object e2 = visit(exprCtx);

	    try {
		if (settings.rationalMode || (e1 instanceof BigFraction || e2 instanceof BigFraction)) {
		    BigFraction f1 = toFractionValue(this, e1, varCtx);
		    BigFraction f2 = toFractionValue(this, e2, exprCtx);

		    switch (op) {
			case "*=":
			case "\u00D7=":
			case "\u2217=":
			case "\u2715=":
			case "\u2716=":
			    result = f1.multiply(f2);
			    break;
			case "/=":
			case "\u00F7=":
			case "\u2215=":
			case "\u2797=":
			case "\\=":
			case "\u2216=":
			    result = f1.divide(f2);
			    break;
			case "%=":
			    result = f1.remainder(f2);
			    break;
			default:
			    throw new UnknownOpException(op, ctx);
		    }
		}
		else if (e1 instanceof ComplexNumber || e2 instanceof ComplexNumber) {
		    ComplexNumber c1 = ComplexNumber.valueOf(e1);
		    ComplexNumber c2 = ComplexNumber.valueOf(e2);

		    switch (op) {
			case "*=":
			case "\u00D7=":
			case "\u2217=":
			case "\u2715=":
			case "\u2716=":
			    result = c1.multiply(c2, settings.mc);
			case "/=":
			case "\u00F7=":
			case "\u2215=":
			case "\u2797=":
			    result = c1.divide(c2, MathUtil.divideContext(c1, settings.mcDivide));
			case "\\=":
			case "\u2216=":
			case "%=":
			default:
			    throw new UnknownOpException(op, ctx);
		    }
		}
		else {
		    BigDecimal d1 = toDecimalValue(this, e1, settings.mc, varCtx);
		    BigDecimal d2 = toDecimalValue(this, e2, settings.mc, exprCtx);

		    MathContext mcDivide = MathUtil.divideContext(d1, settings.mcDivide);

		    switch (op) {
			case "*=":
			case "\u00D7=":
			case "\u2217=":
			case "\u2715=":
			case "\u2716=":
			    result = fixupToInteger(d1.multiply(d2, settings.mc));
			    break;
			case "/=":
			case "\u00F7=":
			case "\u2215=":
			case "\u2797=":
			    result = fixupToInteger(d1.divide(d2, mcDivide));
			    break;
			case "\\=":
			case "\u2216=":
			    result = fixupToInteger(d1.divideToIntegralValue(d2, mcDivide));
			    break;
			case "%=":
			    result = fixupToInteger(d1.remainder(d2, mcDivide));
			    break;
			default:
			    throw new UnknownOpException(op, ctx);
		    }
		}
	    }
	    catch (ArithmeticException ae) {
		throw new CalcExprException(ae, ctx);
	    }

	    return lValue.putContextObject(this, result);
	}

	@Override
	public Object visitBitAssignExpr(CalcParser.BitAssignExprContext ctx) {
	    LValueContext lValue = getLValue(ctx.var());

	    Object o1 = lValue.getContextObject(this);
	    Object o2 = evaluate(ctx.expr());

	    String op = ctx.BIT_ASSIGN().getText();
	    // Strip off the trailing '=' of the operator
	    op = op.substring(0, op.length() - 1);

	    return lValue.putContextObject(this, bitOp(this, o1, o2, op, ctx, settings.mc));
	}

	@Override
	public Object visitShiftAssignExpr(CalcParser.ShiftAssignExprContext ctx) {
	    LValueContext lValue = getLValue(ctx.var());

	    BigInteger i1 = toIntegerValue(this, lValue.getContextObject(this), settings.mc, ctx);
	    int e2        = getIntValue(ctx.expr());

	    String op = ctx.SHIFT_ASSIGN().getText();
	    // Strip off the trailing "="
	    op = op.substring(0, op.length() - 1);

	    return lValue.putContextObject(this, shiftOp(i1, e2, op, ctx));
	}

	@Override
	public Object visitAssignExpr(CalcParser.AssignExprContext ctx) {
	    Object value = evaluate(ctx.expr());

	    LValueContext lValue = getLValue(ctx.var());
	    return lValue.putContextObject(this, value);
	}
}<|MERGE_RESOLUTION|>--- conflicted
+++ resolved
@@ -758,11 +758,6 @@
  *	    Refactor the Next and Leave exceptions.
  *	24-Jan-2023 (rlwhitcomb)
  *	    #594: Redo the bit operations on pure boolean values.
-<<<<<<< HEAD
- *	22-Feb-2023 (rlwhitcomb)
- *	    #458: Pop the scope stack for parallel functions once the thread has been
- *	    launched. Different message for defining a parallel function.
-=======
  *	04-Feb-2023 (rlwhitcomb)
  *	    #558: More quaternion arithmetic, particularly integer powers.
  *	12-Feb-2023 (rlwhitcomb)
@@ -770,7 +765,9 @@
  *	16-Feb-2023 (rlwhitcomb)
  *	    #244: Move "formatWithSeparators" from CalcUtil to Num. Apply to formatting
  *	    fractions.
->>>>>>> 44b7c195
+ *	22-Feb-2023 (rlwhitcomb)
+ *	    #458: Pop the scope stack for parallel functions once the thread has been
+ *	    launched. Different message for defining a parallel function.
  */
 package info.rlwhitcomb.calc;
 
