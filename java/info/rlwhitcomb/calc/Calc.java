/*
 * The MIT License (MIT)
 *
 * Copyright (c) 2020-2022 Roger L. Whitcomb.
 *
 * Permission is hereby granted, free of charge, to any person obtaining a copy
 * of this software and associated documentation files (the "Software"), to deal
 * in the Software without restriction, including without limitation the rights
 * to use, copy, modify, merge, publish, distribute, sublicense, and/or sell
 * copies of the Software, and to permit persons to whom the Software is
 * furnished to do so, subject to the following conditions:
 *
 * The above copyright notice and this permission notice shall be included in all
 * copies or substantial portions of the Software.
 *
 * THE SOFTWARE IS PROVIDED "AS IS", WITHOUT WARRANTY OF ANY KIND, EXPRESS OR
 * IMPLIED, INCLUDING BUT NOT LIMITED TO THE WARRANTIES OF MERCHANTABILITY,
 * FITNESS FOR A PARTICULAR PURPOSE AND NONINFRINGEMENT. IN NO EVENT SHALL THE
 * AUTHORS OR COPYRIGHT HOLDERS BE LIABLE FOR ANY CLAIM, DAMAGES OR OTHER
 * LIABILITY, WHETHER IN AN ACTION OF CONTRACT, TORT OR OTHERWISE, ARISING FROM,
 * OUT OF OR IN CONNECTION WITH THE SOFTWARE OR THE USE OR OTHER DEALINGS IN THE
 * SOFTWARE.
 *
 *	Command line calculator, based on Antlr (v4) grammar / parser.
 *
 *  Change History:
 *      04-Dec-2020 (rlwhitcomb)
 *	    First version, not complete yet.
 *	05-Dec-2020 (rlwhitcomb)
 *	    With no input arguments, execute each line in REPL mode.
 *	07-Dec-2020 (rlwhitcomb)
 *	    Initial help message in REPL mode; use color codes in messages;
 *	    catch errors inside "process" so REPL mode can contine afterwards.
 *	09-Dec-2020 (rlwhitcomb)
 *	    Update version; tweak title message; enhance error reporting.
 *	11-Dec-2020 (rlwhitcomb)
 *	    Use new program info mechanism.
 *	19-Dec-2020 (rlwhitcomb)
 *	    Regularize the exit process.
 *	20-Dec-2020 (rlwhitcomb)
 *	    Redo the way we handle commands in REPL mode.
 *	23-Dec-2020 (rlwhitcomb)
 *	    GUI mode command in REPL mode.
 *	24-Dec-2020 (rlwhitcomb)
 *	    DEBUG command.
 *	28-Dec-2020 (rlwhitcomb)
 *	    Allow embedded expressions (for string interpolation).
 *	28-Dec-2020 (rlwhitcomb)
 *	    Options for color / no color.
 *	28-Dec-2020 (rlwhitcomb)
 *	    Command line "help" and "version" options.
 *	30-Dec-2020 (rlwhitcomb)
 *	    Preload input text area from command line or file contents.
 *	04-Jan-2021 (rlwhitcomb)
 *	    Add Locale option (use with numeric formatting).
 *	05-Jan-2021 (rlwhitcomb)
 *	    Allow a comma-separated list of files on command line.
 *	05-Jan-2021 (rlwhitcomb)
 *	    Remember initial file directory for $include.
 *	05-Jan-2021 (rlwhitcomb)
 *	    Option to report timing on each "process" call.
 *	06-Jan-2021 (rlwhitcomb)
 *	    Option to just print results (without echoing the expression).
 *	06-Jan-2021 (rlwhitcomb)
 *	    Display output text size (for large results).
 *	06-Jan-2021 (rlwhitcomb)
 *	    Use a background thread in the GUI to do the calculations
 *	    so the GUI remains responsive throughout.
 *	07-Jan-2021 (rlwhitcomb)
 *	    New directive to set the "resultsOnly" mode.
 *	08-Jan-2021 (rlwhitcomb)
 *	    Allow directive prefix (":") on commands in REPL mode.
 *	10-Jan-2021 (rlwhitcomb)
 *	    Quiet mode setting.
 *	11-Jan-2021 (rlwhitcomb)
 *	    Don't display timing for silent calculations.
 *	12-Jan-2021 (rlwhitcomb)
 *	    Allow CALC_OPTIONS set in the environment. Options for
 *	    light and dark background modes.
 *	14-Jan-2021 (rlwhitcomb)
 *	    Set the text area fonts in code.
 *	18-Jan-2021 (rlwhitcomb)
 *	    Move all the other (colored) messages to the resources;
 *	    simplify the color rendering.
 *	25-Jan-2021 (rlwhitcomb)
 *	    Add "-inputdir" command line option.
 *	27-Jan-2021 (rlwhitcomb)
 *	    Display HTML page for help.
 *	31-Jan-2021 (rlwhitcomb)
 *	    Only display the Intro (not Title and Version) at start of REPL mode.
 *	01-Feb-2021 (rlwhitcomb)
 *	    Set rational/decimal mode on the command line; convey to Visitor.
 *	10-Feb-2021 (rlwhitcomb)
 *	    Switch over to using the ConsoleColor.color mechanism for messages.
 *	22-Feb-2021 (rlwhitcomb)
 *	    Line numbers for errors don't make sense in REPL mode (i.e., line is always 1).
 *	    Refine syntax error reporting.
 *	23-Feb-2021 (rlwhitcomb)
 *	    Allow Ctrl/Cmd-Enter to initiate a calculation from the input text.
 *	    Add Cmd-F1 ("version") command to the GUI.
 *	23-Feb-2021 (rlwhitcomb)
 *	    Add ":timing" directive.
 *	24-Feb-2021 (rlwhitcomb)
 *	    Tweak the Javadoc.
 *	26-Feb-2021 (rlwhitcomb)
 *	    Allow comma-separated values in CALC_OPTIONS.
 *	10-Mar-2021 (rlwhitcomb)
 *	    Introduce "-nointro" flag.
 *	10-Mar-2021 (rlwhitcomb)
 *	    Tweak the copyright text for GUI display.
 *	11-Mar-2021 (rlwhitcomb)
 *	    Color the REPL prompt string.
 *	15-Mar-2021 (rlwhitcomb)
 *	    Tweak the error message display to eliminate duplicate "."
 *	24-Mar-2021 (rlwhitcomb)
 *	    Change to use a TextPane for input so we can paste in Unicode on OSX.
 *	29-Mar-2021 (rlwhitcomb)
 *	    Move the default theme file.
 *	01-Apr-2021 (rlwhitcomb)
 *	    No joke!  Starting on the Settings dialog.
 *	02-Apr-2021 (rlwhitcomb)
 *	    Finish work on Settings dialog.
 *	05-Apr-2021 (rlwhitcomb)
 *	    Code cleanup around Settings; fix bug on escape character.
 *	06-Apr-2021 (rlwhitcomb)
 *	    Tweak the initial focus component in the Settings dialog.
 *	07-Apr-2021 (rlwhitcomb)
 *	    Add line number rulers to the text areas.
 *	09-Apr-2021 (rlwhitcomb)
 *	    Add "Open" action.
 *	12-Apr-2021 (rlwhitcomb)
 *	    When opening multiple files at once, add a commented header to each
 *	    one in the input window to make it easier to tell what's what.
 *	14-Apr-2021 (rlwhitcomb)
 *	    Dynamically set the "Cmd-F1" tooltip and label text.
 *	15-Apr-2021 (rlwhitcomb)
 *	    Initialize Intl with the new GUI resources. Get the version tip text
 *	    from there. Reverse the Settings dialog buttons to match convention.
 *	20-Apr-2021 (rlwhitcomb)
 *	    Initialize the file browser with the current directory.
 *	    Accessor for "replMode".
 *	22-Apr-2021 (rlwhitcomb)
 *	    Allow line continuations in REPL mode (needs new grammar support to work).
 *	29-Apr-2021 (rlwhitcomb)
 *	    Fix one place that needed Exceptions to get a nicer error message.
 *	29-Apr-2021 (rlwhitcomb)
 *	    Change the GUI "Version" key label id.
 *	08-May-2021 (rlwhitcomb)
 *	    Add option to switch between Cmd-Enter and just Enter to do the calculations.
 *	    Add tabs to the Settings dialog, and put this option into the second one.
 *	10-May-2021 (rlwhitcomb)
 *	    Save file directory from Open for next time.
 *	    Fix bug on Window Settings tab.
 *	02-Jul-2021 (rlwhitcomb)
 *	    New Settings for the background colors (still not effective, but ...).
 *	    Option to always display thousands separators.
 *	10-Jul-2021 (rlwhitcomb)
 *	    Option to ignore case on variable names.
 *	03-Aug-2021 (rlwhitcomb)
 *	    Display the last input on errors in GUI mode.
 *	04-Aug-2021 (rlwhitcomb)
 *	    Set focus back to input field after Version closes.
 *	12-Aug-2021 (rlwhitcomb)
 *	    Add "-library" command line option.
 *	16-Aug-2021 (rlwhitcomb)
 *	    Immediately process stdin if redirected.
 *	16-Aug-2021 (rlwhitcomb)
 *	    Add "noseparators" and "casesense" options.
 *	17-Aug-2021 (rlwhitcomb)
 *	    After some consideration (and fixing broken tests) it appears that
 *	    permanently setting "inputDirectory" during library processing is daft.
 *	    So, reset to what the command line had before processing the libraries.
 *	19-Aug-2021 (rlwhitcomb)
 *	    Only select a font that is capable of displaying at least some of our recognized
 *	    Unicode character symbols (new API in Pivot).
 *	23-Aug-2021 (rlwhitcomb)
 *	    The biggest problem is that the TextAreaOutputStream was using the default system
 *	    charset instead of UTF-8....
 *	    Use a different arrow for results in the GUI.
 *	23-Aug-2021 (rlwhitcomb)
 *	    Ship and use a standard open-source font for the GUI.
 *	23-Aug-2021 (rlwhitcomb)
 *	    In the absence of a charset designation on the Open dialog, trap exceptions
 *	    and try UTF-8 in the case of coding errors.
 *	23-Aug-2021 (rlwhitcomb)
 *	    Actually ... the best font on Windows is MONOSPACED.
 *	25-Aug-2021 (rlwhitcomb)
 *	    Implement arguments on the command line.
 *	31-Aug-2021 (rlwhitcomb)
 *	    Regularize reading files, whether from the command line or the GUI file browser.
 *	01-Sep-2021 (rlwhitcomb)
 *	    We desperately need a "-utf8" flag for reading files (esp. on Windows). Add several
 *	    other options for input charset as well.
 *	26-Sep-2021 (rlwhitcomb)
 *	    Use more color in error messages; color the error position indicator. Tweak the color mapping.
 *	    Tweak one message from Antlr to match our colored version of it.
 *	05-Oct-2021 (rlwhitcomb)
 *	    Add charset spec to "getFileContents" and "readFile".
 *	05-Oct-2021 (rlwhitcomb)
 *	    Add Save function to GUI.
 *	07-Oct-2021 (rlwhitcomb)
 *	    New parameter to "saveVariables".
 *	15-Oct-2021 (rlwhitcomb)
 *	    New command-line option to ignore previous libraries.
 *	21-Oct-2021 (rlwhitcomb)
 *	    #41: Use new Intl method to more correctly construct the Locale desired.
 *	03-Nov-2021 (rlwhitcomb)
 *	    Clear "argValues" in "main".
 *	07-Nov-2021 (rlwhitcomb)
 *	    Don't allow non-directive forms (as in plain "quit" or "help") in REPL mode
 *	    anymore, in preparation for allowing all function/command words as identifiers.
 *	09-Nov-2021 (rlwhitcomb)
 *	    #51: Try default extensions to find files.
 *	12-Nov-2021 (rlwhitcomb)
 *	    #81: Options to quote result strings or not.
 *	28-Nov-2021 (rlwhitcomb)
 *	    #111: New color map for quoted (not colored) output.
 *	01-Dec-2021 (rlwhitcomb)
 *	    #109: Add "quote strings" to the Settings dialog.
 *	03-Dec-2021 (rlwhitcomb)
 *	    #116: Break out parse and execution times.
 *	05-Dec-2021 (rlwhitcomb)
 *	    #106: Catch LeaveException at the highest level to gracefully exit the whole script.
 *	18-Dec-2021 (rlwhitcomb)
 *	    #159: New command line option to silence directives.
 *	01-Jan-2022 (rlwhitcomb)
 *	    #178: Set quiet mode reading libraries (by default; they can still turn quiet off if desired).
 *	    #172: Fix parse timing if there is a parser error.
 *	    #175: Fix decimal digits input in Settings dialog.
 *	    #177: Do version check of library code to ensure compatibility.
 *	02-Jan-2022 (rlwhitcomb)
 *	    #192: Fix coloring of some error messages with embedded quotes.
 *	09-Jan-2022 (rlwhitcomb)
 *	    #201: Add "-expressions" option (opposite of "-resultsonly").
 *	10-Jan-2022 (rlwhitcomb)
 *	    #153: Define variables on command line.
 *	11-Jan-2022 (rlwhitcomb)
 *	    #132: Disable GUI buttons and input field while calculating. Reorganize
 *	    actions in a CalcAction enum.
 *	19-Jan-2022 (rlwhitcomb)
 *	    #93: Delegate all string coloring to new mechanism in Intl.
 *	21-Jan-2022 (rlwhitcomb)
 *	    #217: Delegate environment options parsing to new Options method.
 *	30-Jan-2022 (rlwhitcomb)
 *	    #132: More work on disabling actions.
 *	03-Feb-2022 (rlwhitcomb)
 *	    #132: Need to enable Calc and Clear after GUI file load.
 *	05-Feb-2022 (rlwhitcomb)
 *	    #233: Change methods called from "settings" setValue to take Objects.
 *	    Outer-level "catch" of IllegalStateException also.
 *	09-Feb-2022 (rlwhitcomb)
 *	    #240: Display timing during initial library load.
 *	    Tweak LIB_VERSION to better match library pattern in case of some variation.
 *	11-Feb-2022 (rlwhitcomb)
 *	    #245: Change the way we set quiet mode for libraries, etc. in "process()".
 *	13-Feb-2022 (rlwhitcomb)
 *	    When loading text into the GUI input field, make sure the actions are enabled.
 *	14-Feb-2022 (rlwhitcomb)
 *	    #195: Save splitter position per user in the Preferences for this package.
 *	    Refactor the preferences code to allow for future expansion.
 *	    #247: Implement light/dark color schemes in GUI.
 *	16-Feb-2022 (rlwhitcomb)
 *	    #248: Add buttons to Version prompt for the LICENSE and NOTICE files.
 *	28-Feb-2022 (rlwhitcomb)
 *	    Changed to use QueuedExecutorService for background GUI thread.
 *	12-Apr-2022 (rlwhitcomb)
 *	    #269: New method to load main program info (in Environment).
 *	14-Apr-2022 (rlwhitcomb)
 *	    #273: Move math-related classes to "math" package.
 *	18-Apr-2022 (rlwhitcomb)
 *	    #270: Update Version dialog to latest program info format.
 *	03-May-2022 (rlwhitcomb)
 *	    #68: Catch IndexOutOfBoundsException at the same place as other low-level
 *	    exceptions thrown from helper methods.
 *	05-May-2022 (rlwhitcomb)
 *	    #308: Update the reset color tag.
 *	07-May-2022 (rlwhitcomb)
 *	    #292: Don't do the library version check here; use new ":require" directive instead.
 *	16-May-2022 (rlwhitcomb)
 *	    #328: Implement "-clear" command line option.
 *	23-May-2022 (rlwhitcomb)
 *	    Reword an error message to display more information.
 *	27-May-2022 (rlwhitcomb)
 *	    Move "saveVariables" to CalcUtil.
 *	11-Jun-2022 (rlwhitcomb)
 *	    #363: Set process exit code on errors in non-REPL mode.
 *	20-Jun-2022 (rlwhitcomb)
 *	    #364: Allow echoing to stderr.
 *	08-Jul-2022 (rlwhitcomb)
 *	    #393: Cleanup imports.
 *	10-Jul-2022 (rlwhitcomb)
 *	    #397: Change the way we process line continuations in REPL mode.
 *	    #392: Option to sort by keys.
 *	    #403: For raw string support, don't expand tabs on input files unless
 *	    running as GUI (because the text field can't support tabs).
 *	19-Jul-2022 (rlwhitcomb)
 *	    #417: Throw error if file is not found on ":include".
 *	29-Jul-2022 (rlwhitcomb)
 *	    #402: New "-requires" options on command line.
 *	08-Aug-2022 (rlwhitcomb)
 *	    #432: In preparation for new flag, call "getFileContents" even on command line.
 *	    And don't need LINESEP to signal end of input.
 *	    #432: Add flags ("-file", "-text", and "-filetext") as well as input handling for this.
 *	16-Aug-2022 (rlwhitcomb)
 *	    #439: Implement fallback processing of "next" statement.
 *	24-Aug-2022 (rlwhitcomb)
 *	    #454: Process new colored option in Settings dialog; allow setting colored mode from visitor.
 *	    #447: New grads trig mode.
 *	28-Aug-2022 (rlwhitcomb)
 *	    #464: Add "-output" and associated options to redirect streams to files.
 *	31-Aug-2022 (rlwhitcomb)
 *	    #471: Add "-ctrlenter" and "-ctrl" command line options.
 *	08-Oct-2022 (rlwhitcomb)
 *	    #506: Command-line options to only print LF line endings, or use system default.
 *	18-Oct-2022 (rlwhitcomb)
 *	    #527: Fix processing of ":include" with embedded spaces.
 *	19-Oct-2022 (rlwhitcomb)
 *	    Add some Javadoc and move some methods out to CharUtil.
 *	09-Nov-2022 (rlwhitcomb)
 *	    #550: Catch AssertException at the highest levels.
<<<<<<< HEAD
 *	11-Nov-2022 (rlwhitcomb)
 *	    #458: Synchronize output inside ConsoleDisplayer for parallel operations.
 *	    Rename "replMode" to "consoleMode".
=======
 *	13-Dec-2022 (rlwhitcomb)
 *	    #582: Add ".clc" and ".xpr" as supported file extensions.
>>>>>>> 0265bdfd
 */
package info.rlwhitcomb.calc;

import info.rlwhitcomb.IntlProvider;
import info.rlwhitcomb.jarfile.Launcher;
import info.rlwhitcomb.math.BigFraction;
import info.rlwhitcomb.math.NumericUtil.RangeMode;
import info.rlwhitcomb.util.*;
import org.antlr.v4.runtime.*;
import org.antlr.v4.runtime.tree.ParseTree;
import org.apache.pivot.beans.BXML;
import org.apache.pivot.beans.BXMLSerializer;
import org.apache.pivot.collections.Map;
import org.apache.pivot.collections.Sequence;
import org.apache.pivot.util.Vote;
import org.apache.pivot.wtk.*;
import org.apache.pivot.wtk.Keyboard.KeyStroke;
import org.apache.pivot.wtk.text.Document;
import org.apache.pivot.wtk.util.TextAreaOutputStream;

import java.awt.Color;
import java.awt.Desktop;
import java.awt.Font;
import java.io.Console;
import java.io.File;
import java.io.FileNotFoundException;
import java.io.IOException;
import java.io.PrintStream;
import java.io.UnsupportedEncodingException;
import java.lang.reflect.Constructor;
import java.math.BigDecimal;
import java.math.BigInteger;
import java.math.MathContext;
import java.nio.charset.Charset;
import java.nio.charset.IllegalCharsetNameException;
import java.nio.charset.StandardCharsets;
import java.nio.charset.UnsupportedCharsetException;
import java.text.NumberFormat;
import java.util.ArrayList;
import java.util.HashMap;
import java.util.List;
import java.util.Locale;
import java.util.concurrent.TimeUnit;
import java.util.jar.JarFile;
import java.util.prefs.BackingStoreException;
import java.util.prefs.Preferences;

import static info.rlwhitcomb.calc.CalcUtil.checkRequiredVersions;
import static info.rlwhitcomb.util.ConsoleColor.Code.*;

/**
 * Command line calculator, which will also read from {@link System#in} or from one or more files.
 * <p> Works from just the command line, from reading input from the console, or in GUI mode.
 * <p> Built from an <a href="https://www.antlr.org">Antlr</a> parser, this calculator implements a
 * wide variety of operators and functions, and is built on top of the Java {@link BigDecimal}
 * and {@link BigInteger} classes for essentially unlimited precision arithmetic. It also uses
 * our {@link BigFraction} class to do exact rational number arithmetic.
 */
public class Calc
	implements Application, CalcDisplayer
{
	private static final boolean ON_WINDOWS = Environment.isWindows();

	private static boolean darkBackgrounds = ON_WINDOWS;

	private static final String LINESEP = System.lineSeparator();

	private static final String EMPTY_TEXT = "\n";

	/** Preferences key for the saved split ratio for the main GUI window. */
	private static final String SPLIT_RATIO = "splitRatio";

	/** Default split ratio. */
	private static final float DEFAULT_SPLIT_RATIO = 0.4f;


	/**
	 * An enumeration of what we expect next on the command line.
	 * <p> Each command-line option that needs an additional argument value
	 * has an entry here.
	 */
	private enum Expecting
	{
		/** Default is to expect an expression or file name. */
		DEFAULT,
		/** Some options (like "-version" or "-help") will quit right afterwards. */
		QUIT_NOW,
		/** Locale option requires a locale name. */
		LOCALE,
		/** Input directory option requires a directory name. */
		DIRECTORY,
		/** Library name(s) requires the names. */
		LIBRARY,
		/** All the remaining parameters are $n global parameters. */
		ARGUMENTS,
		/** A charset to use for reading files. */
		CHARSET,
		/** A named variable declaration. */
		VARIABLE,
		/** A version string. */
		VERSION,
		/** A base version string. */
		BASE_VERSION,
		/** Output file path. */
		OUTPUT_FILE,
		/** Error output file path. */
		ERROR_FILE,
		/** Output file charset. */
		OUTPUT_CHARSET
	}

	/**
	 * An enumeration of the button actions for the GUI screen.
	 */
	private enum CalcAction
	{
		HELP     ("help",      HelpAction.class),
		VERSION  ("version",   VersionAction.class),
		SETTINGS ("settings",  SettingsAction.class),
		SAVE     ("save",      SaveAction.class),
		OPEN     ("open",      OpenAction.class),
		CLEAR    ("clear",     ClearAction.class),
		CALCULATE("calculate", CalculateAction.class),
		EXIT     ("exit",      ExitAction.class),
		LICENSE  ("license",   LicenseAction.class),
		NOTICE   ("notice",    NoticeAction.class);

		private final String id;
		private final Class<? extends Action> actionClass;
		private Action action;

		CalcAction(final String name, final Class<? extends Action> act) {
		    id = name;
		    actionClass = act;
		}

		@Override
		public String toString() {
		    return id;
		}

		Action register(final Calc instance) {
		    try {
			Constructor<? extends Action> constructor = actionClass.getDeclaredConstructor(Calc.class);
			constructor.setAccessible(true);
			Action act = constructor.newInstance(instance);
			return Action.addNamedAction(id, act);
		    }
		    catch (Exception ex) {
			throw new RuntimeException(ex);
		    }
		}

		void enable(final boolean enabled) {
		    Action.getNamedAction(id).setEnabled(enabled);
		}

		void perform(Component source) {
		    Action.getNamedAction(id).perform(source);
		}

	}


	/** What we're expecting next on the command line. */
	private static Expecting expecting;


	/**
	 * Component attributes for the Settings dialog to store old and new settings.
	 */
	private enum Attribute
	{
		ORIGINAL_SETTINGS,
		ORIGINAL_MATH_CONTEXT,
		NEW_MATH_CONTEXT,
		ORIGINAL_COLORED
	}


	private static boolean noIntro           = false;
	private static boolean guiMode           = false;
	private static boolean consoleMode       = false;
	private static boolean debug             = false;
	private static boolean colors            = true;
	private static boolean timing            = false;
	private static boolean resultsOnly       = false;
	private static boolean quiet             = false;
	private static boolean rational          = false;
	private static boolean separators        = false;
	private static boolean ignoreCase        = false;
	private static boolean quotes            = true;
	private static boolean sortKeys          = false;
	private static boolean silenceDirectives = false;

	private static boolean treatAsText = false;
	private static boolean treatAsFile = false;

	private static boolean useCmdEnter = true;

	private static boolean initialLibraryLoad = false;

	private static Locale  locale  = null;

	private static String  requiredVersion = null;
	private static String  baseRequiredVersion = null;

	private BXMLSerializer serializer = null;

	private static File inputDirectory = null;
	private static File rootDirectory = null;
	private static List<String> libraryNames = null;

	private static File outputFile = null;
	private static File errorFile = null;

	private static Charset inputCharset = null;
	private static String outputCharsetName = null;

	private Display display;

	@BXML private Window mainWindow;
	@BXML private SplitPane splitPane;
	@BXML private TextPane inputTextPane;
	@BXML private TextArea outputTextArea;
	@BXML private NumberRuler inputRuler;
	@BXML private NumberRuler outputRuler;
	@BXML private Label outputSizeLabel;
	@BXML private PushButton versionButton;
	@BXML private Label versionKeyLabel;
	@BXML private Prompt versionPrompt;
	@BXML private Label versionText;
	@BXML private Label implementationText;
	@BXML private Label buildText;
	@BXML private Label copyrightText;
	@BXML private Label javaText;
	@BXML private Label mainClassText;
	@BXML private Label processText;
	@BXML private Prompt settingsPrompt;
	@BXML private Form settingsForm;
	@BXML private RadioButton decimalPrecisionButton;
	@BXML private RadioButton defaultPrecisionButton;
	@BXML private RadioButton doublePrecisionButton;
	@BXML private RadioButton floatPrecisionButton;
	@BXML private RadioButton unlimitedPrecisionButton;
	@BXML private TextInput decimalDigitsInput;
	@BXML private RadioButton degreesModeButton;
	@BXML private RadioButton radiansModeButton;
	@BXML private RadioButton gradsModeButton;
	@BXML private RadioButton binaryModeButton;
	@BXML private RadioButton siModeButton;
	@BXML private RadioButton mixedModeButton;
	@BXML private Checkbox rationalCheck;
	@BXML private Checkbox timingCheck;
	@BXML private Checkbox debugCheck;
	@BXML private Checkbox quietCheck;
	@BXML private Checkbox silenceCheck;
	@BXML private Checkbox resultsCheck;
	@BXML private Checkbox separatorCheck;
	@BXML private Checkbox quoteStringsCheck;
	@BXML private Checkbox sortKeysCheck;
	@BXML private Checkbox coloredCheck;
	@BXML private RadioButton useEnterButton;
	@BXML private RadioButton useCmdEnterButton;
	@BXML private RadioButton lightBackgroundButton;
	@BXML private RadioButton darkBackgroundButton;


	/** The background worker thread to do the calculations in GUI mode. */
	private QueuedExecutorService execService = new QueuedExecutorService();

	private NumberFormat sizeFormat;

	/** The last expression text to be displayed from the GUI in case of error. */
	private static String currentText = null;
	/** An error indicator pointing to the offending text. */
	private static String currentIndicator = null;

	private static Console console = System.console();

	private static BailErrorStrategy errorStrategy = new BailErrorStrategy();
	private static ErrorListener errorListener = new ErrorListener();
	private static CalcDisplayer displayer;
	private static CalcObjectVisitor visitor;

	/** The text read from the command line or a file. */
	private static String inputText = null;

	/** The previously displayed help directory. */
	private static File tempHelpDirectory = null;

	/** The color map used for our custom colors. */
	private static HashMap<String, Object> colorMap = new HashMap<>();

	/** The color map used for quoting values instead of coloring them. */
	private static HashMap<String, Object> quoteMap = new HashMap<>();

	/** The argument values from the command line. */
	private static List<String> argValues = new ArrayList<>();

	/** The map of variable declarations from the command line. */
	private static HashMap<String, String> variables = new HashMap<>();


	/** The list of default file extensions to use to find input files. */
	private static final String[] DEFAULT_EXTS = {
		".calc",
		".expr",
		".clc",
		".xpr",
		".ca",
		".ex"
	};


	/**
	 * Initialize or update the color map and quote map (used for
	 * coloring or else quoting values in error messages, etc.).
	 * <p> Also sets the appropriate map based on the coloring mode
	 * and sets the global {@link #colors} flag from the parameter.
	 *
	 * @param useColors	The (new) value for the {@link #colors}
	 *			flag to indicate colored messages or not.
	 */
	private static void computeColors(final boolean useColors) {
	    if (colorMap.isEmpty()) {
		colorMap.put("v", GREEN_BOLD);
		colorMap.put("u", GREEN_BOLD);
		colorMap.put("e", RED_BOLD);
		colorMap.put("r", RESET);
		colorMap.put(".", null);
	    }
	    colorMap.put("x", (darkBackgrounds ? YELLOW_BRIGHT : BLUE_BOLD));
	    colorMap.put("y", (darkBackgrounds ? YELLOW_BRIGHT : BLUE_BOLD));
	    colorMap.put("a", (darkBackgrounds ? WHITE : BLACK_BRIGHT));

	    if (quoteMap.isEmpty()) {
		quoteMap.put("x", "");
		quoteMap.put("y", "\u201C");
		quoteMap.put("a", "");
		quoteMap.put("v", "");
		quoteMap.put("u", "\u201C");
		quoteMap.put("e", "");
		quoteMap.put("r", "");
		quoteMap.put(".", "\u201D");
	    }

	    colors = useColors;
	    Intl.setColoring(true, useColors ? colorMap : quoteMap);
	}

	/**
	 * From the {@link #darkBackgrounds} flag, set the appropriate colors on the given component.
	 *
	 * @param comp The individual component to set colors on.
	 */
	private void setGUIComponentColors(Component comp) {
	    int bgIndex;
	    Color fgColor, bgColor;

	    if (darkBackgrounds) {
		bgIndex = 2;
		fgColor = Color.WHITE;
		bgColor = Color.BLACK;
	    }
	    else {
		bgIndex = 11;
		fgColor = Color.BLACK;
		bgColor = Color.WHITE;
	    }

	    if (comp instanceof PushButton) {
		comp.putStyle(Style.backgroundColor, darkBackgrounds ? 6 : 10);
	    }
	    else if (comp instanceof Label) {
		comp.putStyle(Style.color, fgColor);
	    }
	    else if (comp instanceof Border) {
		comp.putStyle(Style.color, darkBackgrounds ? 10 : 7);
		comp.putStyle(Style.backgroundColor, bgIndex);
		if (darkBackgrounds)
		    comp.putStyle("titleColor", 17);
	    }
	    else if (comp instanceof ScrollPane.Corner) {
		comp.putStyle(Style.backgroundColor, bgIndex);
	    }
	    else if (comp instanceof NumberRuler) {
		String bgName = darkBackgrounds ? "SteelBlue" : "LemonChiffon";
		String fgName = darkBackgrounds ? "Gold" : "SteelBlue";
		comp.putStyle(Style.color, fgName);
		comp.putStyle(Style.backgroundColor, bgName);
	    }
	    else if (comp instanceof TextArea || comp instanceof TextPane) {
		comp.putStyle(Style.color, fgColor);
		comp.putStyle(Style.backgroundColor, bgIndex);
	    }
	    else if (comp instanceof Container) {
		Color oldBgColor = comp.getStyleColor(Style.backgroundColor);
		if (oldBgColor != null) {
		    comp.putStyle(Style.backgroundColor, bgColor);
		}
	    }
	}

	/**
	 * Set the colors for the GUI components, depending on the dark/light settings.
	 *
	 * @param container The main (or other parent) container component to color.
	 * @see #setGUIComponentColors
	 */
	private void setGUIContainerColors(Container container) {
	    setGUIComponentColors(container);
	    for (Component comp : container) {
		if (comp instanceof Container)
		    setGUIContainerColors((Container) comp);
		else
		    setGUIComponentColors(comp);
	    }
	}


	/**
	 * Listen for key press events inside the input {@link TextPane} and respond.
	 * <p> Primarily to allow a keystroke to initiate calculation while typing.
	 */
	private static class KeyPressListener implements ComponentKeyListener
	{
		@Override
		public boolean keyPressed(Component comp, int keyCode, Keyboard.KeyLocation keyLocation) {
		    if (keyCode == Keyboard.KeyCode.ENTER) {
			if (useCmdEnter && Keyboard.isCmdPressed()) {
			    Action.performAction(CalcAction.CALCULATE, comp);
			    return true;
			}
			else if (!useCmdEnter && !Keyboard.areAnyPressed(Keyboard.Modifier.ALL_MODIFIERS)) {
			    Action.performAction(CalcAction.CALCULATE, comp);
			    return true;
			}
		    }
		    // Otherwise key was not consumed
		    return false;
		}
	}

	/**
	 * The key press listener used to implement automatic calculation from either {@code Enter}
	 * or {@code Cmd-Enter} pressed in the expressions window.
	 */
	private KeyPressListener keyPressListener = new KeyPressListener();


	/**
	 * Listen for characters inserted / removed from the input text area, updating the action enablement.
	 */
	private class CharacterListener implements TextPaneCharacterListener
	{
		public void enableActions() {
		    int inputSize = inputTextPane.getCharacterCount();
		    int outputSize = outputTextArea.getCharacterCount();
		    // The input almost always has a trailing '\n', so we use 1 as the discriminant
		    CalcAction.CALCULATE.enable(inputSize > 1);
		    CalcAction.CLEAR.enable(inputSize > 1 || outputSize > 0);
		}

		@Override
		public void charactersInserted(TextPane textPane, int index, int count) {
		    enableActions();
		}

		@Override
		public void charactersRemoved(TextPane textPane, int index, int count) {
		    enableActions();
		}
	}

	/**
	 * Listener to enable/disable actions based on whether the input and output fields
	 * have any content.
	 */
	private CharacterListener characterListener = new CharacterListener();


	/**
	 * Simple method to request focus on the given component.
	 * <p> The reason we have to do this is that this always requires a small delay
	 * (for repaint or other chained events to be queued first).
	 *
	 * @param comp The component that should be given focus.
	 */
	private void requestFocus(final Component comp) {
	    ApplicationContext.scheduleCallback(() -> comp.requestFocus(), 200L);
	}


	private void handleRadioSelection(Button selectedButton) {
	    boolean digitsInputEnabled = false;
	    MathContext mcNew;

	    if (selectedButton == defaultPrecisionButton)
		mcNew = MathContext.DECIMAL128;
	    else if (selectedButton == doublePrecisionButton)
		mcNew = MathContext.DECIMAL64;
	    else if (selectedButton == floatPrecisionButton)
		mcNew = MathContext.DECIMAL32;
	    else if (selectedButton == unlimitedPrecisionButton)
		mcNew = MathContext.UNLIMITED;
	    else {
		mcNew = new MathContext(visitor.getMathContext().toString());
		digitsInputEnabled = true;
	    }

	    decimalDigitsInput.setEnabled(digitsInputEnabled);
	    decimalDigitsInput.setText(String.valueOf(mcNew.getPrecision()));
	    if (digitsInputEnabled)
		requestFocus(decimalDigitsInput);

	    settingsPrompt.setAttribute(Attribute.NEW_MATH_CONTEXT, mcNew);
	}

	private Component handleDialogOpen(Prompt dialog) {
	    MathContext mc = visitor.getMathContext();
	    Settings settings = visitor.getSettings();
	    Settings oldSettings = new Settings(settings);
	    boolean oldColored = colors;
	    Component focusComponent = settingsForm;

	    // TODO: we really should do this view load/store and data bind mappings

	    dialog.setAttribute(Attribute.ORIGINAL_SETTINGS, oldSettings);
	    dialog.setAttribute(Attribute.ORIGINAL_MATH_CONTEXT, mc);
	    dialog.setAttribute(Attribute.NEW_MATH_CONTEXT, mc);
	    dialog.setAttribute(Attribute.ORIGINAL_COLORED, oldColored);

	    decimalDigitsInput.setText(String.valueOf(mc.getPrecision()));
	    decimalDigitsInput.setEnabled(false);

	    if (mc.equals(MathContext.UNLIMITED))
		unlimitedPrecisionButton.setSelected(true);
	    else if (mc.equals(MathContext.DECIMAL128))
		defaultPrecisionButton.setSelected(true);
	    else if (mc.equals(MathContext.DECIMAL64))
		doublePrecisionButton.setSelected(true);
	    else if (mc.equals(MathContext.DECIMAL32))
		floatPrecisionButton.setSelected(true);
	    else {
		decimalPrecisionButton.setSelected(true);
		decimalDigitsInput.setEnabled(true);
	    }
	    ButtonGroup precisionGroup = decimalPrecisionButton.getButtonGroup();
	    focusComponent = precisionGroup.getSelection();

	    switch (settings.trigMode) {
		case DEGREES:
		    degreesModeButton.setSelected(true);
		    break;
		case RADIANS:
		    radiansModeButton.setSelected(true);
		    break;
		case GRADS:
		    gradsModeButton.setSelected(true);
		    break;
	    }

	    switch (settings.units) {
		case BINARY:
		    binaryModeButton.setSelected(true);
		    break;
		case DECIMAL:
		    siModeButton.setSelected(true);
		    break;
		case MIXED:
		    mixedModeButton.setSelected(true);
		    break;
	    }

	    rationalCheck.setSelected(settings.rationalMode);
	    timingCheck.setSelected(timing);
	    debugCheck.setSelected(debug);

	    quietCheck.setSelected(quiet);
	    silenceCheck.setSelected(silenceDirectives);
	    resultsCheck.setSelected(resultsOnly);
	    separatorCheck.setSelected(settings.separatorMode);
	    quoteStringsCheck.setSelected(settings.quoteStrings);
	    sortKeysCheck.setSelected(settings.sortKeys);
	    coloredCheck.setSelected(colors);

	    if (useCmdEnter)
		useCmdEnterButton.setSelected(true);
	    else
		useEnterButton.setSelected(true);

	    if (darkBackgrounds)
		darkBackgroundButton.setSelected(true);
	    else
		lightBackgroundButton.setSelected(true);

	    return focusComponent;
	}

	private void handleDialogClosed(Prompt dialog) {
	    if (dialog.getResult() && dialog.getSelectedOptionIndex() == 0) {
		MathContext originalMathContext = (MathContext) dialog.getAttribute(Attribute.ORIGINAL_MATH_CONTEXT);
		MathContext newMathContext = (MathContext) dialog.getAttribute(Attribute.NEW_MATH_CONTEXT);
		if (!originalMathContext.equals(newMathContext))
		    visitor.setMathContext(newMathContext);

		Settings originalSettings = (Settings) dialog.getAttribute(Attribute.ORIGINAL_SETTINGS);
		boolean originalColored = (Boolean) dialog.getAttribute(Attribute.ORIGINAL_COLORED);

		TrigMode newTrigMode = TrigMode.RADIANS;
		if (degreesModeButton.isSelected())
		    newTrigMode = TrigMode.DEGREES;
		else if (gradsModeButton.isSelected())
		    newTrigMode = TrigMode.GRADS;
		if (newTrigMode != originalSettings.trigMode)
		    visitor.setTrigMode(newTrigMode);

		RangeMode newUnits = RangeMode.MIXED;
		if (binaryModeButton.isSelected())
		    newUnits = RangeMode.BINARY;
		else if (siModeButton.isSelected())
		    newUnits = RangeMode.DECIMAL;
		if (newUnits != originalSettings.units)
		    visitor.setUnits(newUnits);

		boolean newRational = rationalCheck.isSelected();
		if (newRational != originalSettings.rationalMode)
		    visitor.setRationalMode(newRational);

		boolean newTiming = timingCheck.isSelected();
		if (newTiming != timing)
		    visitor.setTimingMode(newTiming);

		boolean newDebug = debugCheck.isSelected();
		if (newDebug != debug)
		    visitor.setDebugMode(newDebug);

		boolean newQuiet = quietCheck.isSelected();
		if (newQuiet != quiet)
		    setQuietMode(newQuiet);

		boolean newSilence = silenceCheck.isSelected();
		if (newSilence != silenceDirectives)
		    setSilenceMode(newSilence);

		boolean newResults = resultsCheck.isSelected();
		if (newResults != resultsOnly)
		    setResultsOnlyMode(newResults);

		boolean newSeparators = separatorCheck.isSelected();
		if (newSeparators != originalSettings.separatorMode)
		    visitor.setSeparatorMode(newSeparators);

		boolean newQuoteStrings = quoteStringsCheck.isSelected();
		if (newQuoteStrings != originalSettings.quoteStrings)
		    visitor.setQuoteStringsMode(newQuoteStrings);

		boolean newSortKeys = sortKeysCheck.isSelected();
		if (newSortKeys != originalSettings.sortKeys)
		    visitor.setSortKeysMode(newSortKeys);

		boolean newColored = coloredCheck.isSelected();
		if (newColored != originalColored)
		    visitor.setColoredMode(newColored);

		useCmdEnter = useCmdEnterButton.isSelected();

		darkBackgrounds = darkBackgroundButton.isSelected();

		computeColors(colors);
		setGUIContainerColors(mainWindow);
	    }

	    dialog.setAttribute(Attribute.ORIGINAL_SETTINGS, null);
	    dialog.setAttribute(Attribute.ORIGINAL_MATH_CONTEXT, null);
	    dialog.setAttribute(Attribute.NEW_MATH_CONTEXT, null);
	    dialog.setAttribute(Attribute.ORIGINAL_COLORED, null);

	    requestFocus(inputTextPane);
	}

	/**
	 * Get the main preferences node for this package.
	 *
	 * @return The preference node to use for save / load of preference values.
	 */
	private Preferences getPrefsNode() {
	    return Preferences.userNodeForPackage(Calc.class);
	}

	/**
	 * Read all our saved value from the current user's preferences for this package.
	 */
	private void loadPreferences() {
	    Preferences node = getPrefsNode();

	    splitPane.setSplitRatio(node.getFloat(SPLIT_RATIO, DEFAULT_SPLIT_RATIO));
	}

	/**
	 * Save all the desired values from here to the user's preferences for this package.
	 */
	private void savePreferences() {
	    try {
		Preferences node = getPrefsNode();

		node.putFloat(SPLIT_RATIO, splitPane.getSplitRatio());

		node.flush();
	    }
	    catch (BackingStoreException ex) {
		// Going to ignore this, as the default(s) will come up next time
	    }
	}


	@Override
	public void startup(Display displayValue, Map<String, String> properties) {
	    display = displayValue;

	    try {
		for (CalcAction action : CalcAction.values()) {
		    action.register(this);
		}

		IntlProvider provider = new IntlProvider(getClass());
		Intl.initResources(provider);

		serializer = new BXMLSerializer();
		serializer.readObject(getClass().getResource("calc.bxml"), provider.getResources());
		serializer.bind(this);

		// To implement the displayer, redirect System.out to our TextArea for display
		PrintStream ps = new TextAreaOutputStream(outputTextArea, StandardCharsets.UTF_8, 16_384).toPrintStream();
		System.setOut(ps);
		System.setErr(ps);

		// For now, we won't support colors in the GUI display
		computeColors(false);
		setGUIContainerColors(mainWindow);

		// Increase the maximum output text length in case of humongous calculations
		outputTextArea.setMaximumLength(20_000_000);

		sizeFormat = NumberFormat.getIntegerInstance();
		sizeFormat.setGroupingUsed(true);

		// On MacOS at least we can count on the monospaced font list to give us something nice,
		// but on Windows, explicitly request the font we have just installed
		String fontNames = ON_WINDOWS ? Font.MONOSPACED : FontUtilities.MONOSPACED_FONTS;
		// These are some of the (most) useful Unicode chars we recognize, so it would be nice
		// if we could display them ...
		String testChars = "\u21e8\u1d28\u213c\u213f\u2107\u221a\u221b\u220f\u2211";
		Font monospacedFont = FontUtilities.decodeCapable(fontNames + "-18", testChars);

		inputTextPane.getStyles().put(Style.font, monospacedFont);
		outputTextArea.getStyles().put(Style.font, monospacedFont);
		inputRuler.getStyles().put(Style.font, monospacedFont);
		outputRuler.getStyles().put(Style.font, monospacedFont);

		inputTextPane.getComponentKeyListeners().add(keyPressListener);
		inputTextPane.getTextPaneCharacterListeners().add(characterListener);

		KeyStroke versionKey = KeyStroke.decode("Cmd-F1");
		String key = versionKey.toString();

		versionButton.setTooltipText(Intl.formatString("versionTip", key));
		versionKeyLabel.setText(key);

		KeyStroke enterKey = KeyStroke.decode("Enter");
		KeyStroke cmdEnterKey = KeyStroke.decode("Cmd-Enter");

		String keyTemplate = Intl.getString("enterToCalculate");
		useEnterButton.setButtonData(String.format(keyTemplate, enterKey));
		useCmdEnterButton.setButtonData(String.format(keyTemplate, cmdEnterKey));

		inputTextPane.setDocument(new Document());

		// Prepopulate the text are with any text from the command line or input file
		inputTextPane.setText(inputText == null ? EMPTY_TEXT : inputText);
		characterListener.enableActions();

		loadPreferences();

		decimalPrecisionButton.getButtonGroup().getButtonGroupListeners().add(new ButtonGroupListener() {
		    @Override
		    public void selectionChanged(final ButtonGroup buttonGroup, final Button previousSelection) {
			handleRadioSelection(buttonGroup.getSelection());
		    }
		});

		settingsPrompt.getSheetStateListeners().add(new SheetStateListener() {
		    @Override
		    public void sheetClosed(final Sheet sheet) {
			handleDialogClosed((Prompt) sheet);
		    }
		});

		versionPrompt.getSheetStateListeners().add(new SheetStateListener() {
		    @Override
		    public Vote previewSheetClose(Sheet sheet, boolean result) {
			int selectedOption = ((Prompt) sheet).getSelectedOptionIndex();
			if (result) {
			    switch (selectedOption) {
				case 0:
				    CalcAction.LICENSE.perform(sheet);
				    break;
				case 1:
				    CalcAction.NOTICE.perform(sheet);
				    break;
				case 2:
				    return Vote.APPROVE;
			    }
			    return Vote.DENY;
			}
			else {
			    return Vote.APPROVE;
			}
		    }

		    @Override
		    public void sheetClosed(final Sheet sheet) {
			requestFocus(inputTextPane);
		    }
		});

		displayer = this;
		visitor = new CalcObjectVisitor(displayer,
			new Settings(rational, separators, silenceDirectives, ignoreCase, quotes, sortKeys));

		// Set the command-line arguments into the symbol table as $nn
		int index = 0;
		for (String argument : argValues) {
		    visitor.setArgument(index++, argument);
		}

		// Set the variables defined on the command line
		for (java.util.Map.Entry<String, String> var : variables.entrySet()) {
		    visitor.setVariable(var.getKey(), var.getValue());
		}

		// Try to read and process any given libraries before doing anything else
		readAndProcessLibraries(visitor, errorStrategy);

		mainWindow.open(display);
		requestFocus(inputTextPane);
	    }
	    catch (Throwable ex) {
		String message = Exceptions.toString(ex) + ClassUtil.getCallingMethod(1);
		if (displayer != null)
		    displayer.displayErrorMessage(message);
		else {
		    System.err.print(message);
		    Intl.println(System.err);
		}
	    }
	}

	@Override
	public boolean shutdown(boolean optional) {
	    savePreferences();

	    if (optional) {
		execService.shutdown();
		try {
		    execService.awaitTermination(100L, TimeUnit.MILLISECONDS);
		}
		catch (InterruptedException ie) {
		    return true;
		}
	    }
	    else {
		execService.shutdownNow();
	    }

	    // Always proceed with shutdown unless optional
	    return false;
	}

	private void updateOutputSize() {
	    ApplicationContext.queueCallback(() -> {
		outputSizeLabel.setText(sizeFormat.format(outputTextArea.getCharacterCount()));
		characterListener.enableActions();
	    });
	}

	@Override
	public void displayResult(String exprString, String resultString) {
	    if (resultsOnly)
		Intl.outFormat("calc#resultOnly", resultString);
	    else
		Intl.outFormat("calc#resultGUI", exprString, resultString);
	    updateOutputSize();
	}

	@Override
	public void displayActionMessage(String message) {
	    if (!resultsOnly) {
		Intl.outFormat("calc#action", message);
		updateOutputSize();
	    }
	}

	/**
	 * The main output routine that handles output selection.
	 *
	 * @param message The already formatted message to output.
	 * @param output  Output selection choice (either "stdout", "stderr", or both).
	 */
	private static void output(String message, CalcDisplayer.Output output) {
	    if (message == null || message.isEmpty()) {
		switch (output) {
		    case OUTPUT:
			Intl.outPrintln();
			break;
		    case ERROR:
			Intl.errPrintln();
			break;
		    case BOTH:
			Intl.outPrintln();
			Intl.errPrintln();
			break;
		}
	    }
	    else {
		switch (output) {
		    case OUTPUT:
			Intl.outFormat("calc#message", message);
			break;
		    case ERROR:
			Intl.errFormat("calc#message", message);
			break;
		    case BOTH:
			Intl.outFormat("calc#message", message);
			Intl.errFormat("calc#message", message);
			break;
		}
	    }
	}

	@Override
	public void displayMessage(String message, CalcDisplayer.Output output) {
	    output(message, output);
	    updateOutputSize();
	}

	/**
	 * Used to display error messages along with an indicator of where in the line the error was found.
	 *
	 * @see #currentText
	 * @see #currentIndicator
	 */
	private void displayInputTextAndIndicator() {
	    if (currentText != null) {
		Intl.outFormat("calc#resultOnly", CharUtil.stripLineEndings(currentText));
	    }
	    if (currentIndicator != null) {
		Intl.outFormat("calc#resultOnly", currentIndicator);
		currentIndicator = null;
	    }
	}

	@Override
	public void displayErrorMessage(String message) {
	    displayInputTextAndIndicator();
	    Intl.outFormat("calc#error", message);
	    updateOutputSize();
	}

	@Override
	public void displayErrorMessage(String message, int lineNumber) {
	    displayInputTextAndIndicator();
	    Intl.errFormat("calc#errorLine", message, lineNumber);
	    updateOutputSize();
	}


	public static boolean getConsoleMode() {
	    return consoleMode;
	}

	public static boolean setTimingMode(boolean mode) {
	    boolean oldMode = timing;
	    timing = mode;
	    return oldMode;
	}

	public static boolean setDebugMode(boolean mode) {
	    boolean oldMode = debug;
	    debug = mode;
	    return oldMode;
	}

	public static boolean setResultsOnlyMode(boolean mode) {
	    boolean oldMode = resultsOnly;
	    resultsOnly = mode;
	    return oldMode;
	}

	public static boolean setQuietMode(Object mode) {
	    boolean oldMode = quiet;
	    quiet = CharUtil.getBooleanValue(mode);
	    visitor.setSilent(quiet);
	    return oldMode;
	}

	public static boolean setSilenceMode(Object mode) {
	    boolean oldMode = silenceDirectives;
	    silenceDirectives = CharUtil.getBooleanValue(mode);
	    visitor.setSilenceDirectives(silenceDirectives);
	    return oldMode;
	}

	public static boolean getColoredMode() {
	    return colors;
	}

	public static void setColoredMode(final boolean colored) {
	    computeColors(colored && !guiMode);
	}


	/**
	 * An error listener that hooks into our error reporting strategy.
	 */
	public static class ErrorListener extends BaseErrorListener
	{
		@Override
		public void syntaxError(Recognizer<?, ?> recognizer,
			Object offendingSymbol,
			int line, int charPositionInLine,
			String message,
			RecognitionException e) {
		    int width = guiMode ? charPositionInLine + 1 : charPositionInLine + 3;
		    currentIndicator = CharUtil.padToWidth("^", width, CharUtil.Justification.RIGHT);
		    if (consoleMode) {
			Intl.outFormat("calc#error", currentIndicator);
		    }
		    int ix = message.indexOf("at input '");
		    if (ix > 0) {
			message = message.replace("at input '", "at input <x>");
			// Sometimes the message has embedded quotes, so be careful
			int count = CharUtil.countQuotes(message, '\'');
			if (count > 2) {
			    // embedded quotes, replace only the last one with end tag
			    ix = message.lastIndexOf('\'');
			    message = message.substring(0, ix) + "<.>" + message.substring(ix + 1);
			}
			else {
			    message = message.replace("'", "<.>");
			}
		    }
		    throw new CalcException(Intl.formatString("calc#syntaxError", charPositionInLine, message), line);
		}
	}

	/**
	 * A parser error strategy that abandons the parse without trying to recover.
	 */
	public static class BailErrorStrategy extends DefaultErrorStrategy
	{
		@Override
		public void recover(Parser recognizer, RecognitionException e) {
		    Token t = e.getOffendingToken();
		    int charPos = t.getCharPositionInLine();
		    int width = guiMode ? charPos + 1 : charPos + 3;
		    currentIndicator = CharUtil.padToWidth("^", width, CharUtil.Justification.RIGHT);
		    if (consoleMode) {
			Intl.outFormat("calc#error", currentIndicator);
		    }
		    throw new CalcException(Intl.formatString("calc#errorNoAlt", charPos, t.getText()), t.getLine());
		}
/*
		@Override
		public Token recoverInline(Parser recognizer)
			throws RecognitionException
		{
		    InputMismatchException ime = new InputMismatchException(recognizer);
		    throw new CalcException(ime, ime.getOffendingToken().getLine());
		}
*/
		@Override
		public void sync(Parser recognizer) { }
	}

	/**
	 * A custom lexer that just quits after lexer errors.
	 */
	public static class CalcBailLexer extends CalcLexer
	{
		public CalcBailLexer(CharStream input) {
		    super(input);
		}

		@Override
		public void recover(LexerNoViableAltException e) {
		    throw new CalcException(e, getLine());
		}
	}


	/**
	 * The default displayer that displays messages and results (usually with colors)
	 * to the system console ({@link System#out}).
	 */
	private static class ConsoleDisplayer implements CalcDisplayer
	{
		@Override
		public void displayResult(String exprString, String resultString) {
		    synchronized(this) {
			if (resultsOnly)
			    Intl.outFormat("calc#resultOnly", resultString);
			else
			    Intl.outFormat("calc#result", exprString, resultString);
		    }
		}

		@Override
		public void displayActionMessage(String message) {
		    if (!resultsOnly) {
			synchronized(this) {
			    Intl.outFormat("calc#action", message);
			}
		    }
		}

		@Override
		public void displayMessage(String message, CalcDisplayer.Output output) {
		    synchronized(this) {
			output(message, output);
		    }
		}

		@Override
		public void displayErrorMessage(String message) {
		    synchronized(this) {
			Intl.errFormat("calc#error", message);
		    }
		}

		@Override
		public void displayErrorMessage(String message, int lineNumber) {
		    // We're going to add a period ourselves, so take it out if the
		    // underlying error already has one.
		    String regularMessage = (message.endsWith(".") ?
			message.substring(0, message.length() - 1) : message);

		    synchronized(this) {
			if (consoleMode)
			    Intl.errFormat("calc#errorPeriod", regularMessage);
			else
			    Intl.errFormat("calc#errorLine", regularMessage, lineNumber);
		    }
		}
	}


	/**
	 * Displayer that outputs to redirected files, possibly with different charset.
	 * <p> The only difference from the {@link ConsoleDisplayer} is the setup where
	 * we redirect the standard streams to files.
	 */
	private static class FileDisplayer extends ConsoleDisplayer
	{
		FileDisplayer(File output, File error, String csName)
			throws FileNotFoundException, UnsupportedEncodingException
		{
		    if (output != null)
			System.setOut(CharUtil.isNullOrEmpty(csName) ? new PrintStream(output) : new PrintStream(output, csName));

		    if (error != null)
			System.setErr(CharUtil.isNullOrEmpty(csName) ? new PrintStream(error) : new PrintStream(error, csName));
		}
	}


	private void enableActions(boolean enable) {
	    CalcAction.SETTINGS.enable(enable);
	    CalcAction.SAVE.enable(enable);
	    CalcAction.OPEN.enable(enable);
	    CalcAction.CLEAR.enable(enable);
	    CalcAction.CALCULATE.enable(enable);
	    CalcAction.EXIT.enable(enable);

	    inputTextPane.setEnabled(enable);
	}

	private class CalculateAction extends Action
	{
		@Override
		public void perform(Component source) {
		    final String exprText = inputTextPane.getText();
		    currentText = exprText;
		    enableActions(false);

		    execService.execute(() -> {
			try {
			    processString(exprText, quiet);
			}
			finally {
			    ApplicationContext.queueCallback(() -> {
				currentText = null;
				inputTextPane.setText(EMPTY_TEXT);
				enableActions(true);
				characterListener.enableActions();
				requestFocus(inputTextPane);
			    });
			}
		    });
		}
	}

	private class SaveAction extends Action
	{
		@Override
		public void perform(Component source) {
		    if (inputDirectory == null) {
			if (rootDirectory == null) {
			    rootDirectory = new File("./");
			}
		    }
		    else if (rootDirectory == null) {
			rootDirectory = inputDirectory;
		    }
		    try {
			rootDirectory = rootDirectory.getCanonicalFile();
		    }
		    catch (IOException ioe) {
			// just leave root directory as-is
		    }
		    final FileBrowserSheet browser =
			new FileBrowserSheet(FileBrowserSheet.Mode.SAVE_AS, rootDirectory.getPath());
		    browser.open(mainWindow, sheet -> {
			if (!sheet.getResult())
			    return;
			File selectedFile = browser.getSelectedFile();
			rootDirectory = browser.getRootDirectory();
			try {
			    CalcUtil.saveVariables(visitor, null, visitor.getVariables(), selectedFile.toPath(), null);
			    Alert.alert(MessageType.INFO, Intl.formatString("saveSuccess", selectedFile.getPath()), Intl.getString("save"), null, mainWindow, null);
			}
			catch (IOException ioe) {
			    Alert.alert(MessageType.ERROR, Exceptions.toString(ioe), ioe.getClass().getSimpleName(), null, mainWindow, null);
			}
		    });
		}
	}

	private class OpenAction extends Action
	{
		@Override
		public void perform(Component source) {
		    if (inputDirectory == null) {
			if (rootDirectory == null) {
			    rootDirectory = new File("./");
			}
		    }
		    else if (rootDirectory == null) {
			rootDirectory = inputDirectory;
		    }
		    try {
			rootDirectory = rootDirectory.getCanonicalFile();
		    }
		    catch (IOException ioe) {
			// just leave root directory as-is
		    }
		    final FileBrowserSheet browser =
			new FileBrowserSheet(FileBrowserSheet.Mode.OPEN_MULTIPLE, rootDirectory.getPath());
		    browser.open(mainWindow, sheet -> {
			if (!sheet.getResult())
			    return;
			Sequence<File> selectedFiles = browser.getSelectedFiles();
			rootDirectory = browser.getRootDirectory();
			StringBuilder buf = new StringBuilder();
			try {
			    for (int i = 0; i < selectedFiles.getLength(); i++) {
				File f = selectedFiles.get(i);
				if (selectedFiles.getLength() > 1) {
				    String filePath = f.getPath();
				    CharUtil.padToWidth(buf, "#", filePath.length() + 3, '-').append('\n');
				    buf.append("# ").append(filePath).append('\n');
				    CharUtil.padToWidth(buf, "#", filePath.length() + 3, '-').append("\n\n");
				}
				readFile(f, buf, null);
			    }
			}
			catch (IOException ioe) {
			    Alert.alert(MessageType.ERROR, Exceptions.toString(ioe), ioe.getClass().getSimpleName(), null, mainWindow, null);
			}
			inputTextPane.setText(buf.toString());
			characterListener.enableActions();
		    });
		}
	}

	private class ClearAction extends Action
	{
		@Override
		public void perform(Component source) {
		    inputTextPane.setText(EMPTY_TEXT);
		    outputTextArea.setText("");
		    updateOutputSize();
		    requestFocus(inputTextPane);
		}
	}

	private class HelpAction extends Action
	{
		@Override
		public void perform(Component source) {
		    Calc.displayHelp();
		}
	}

	private class VersionAction extends Action
	{
		@Override
		public void perform(Component source) {
		    displayVersion();
		}
	}

	private class SettingsAction extends Action
	{
		@Override
		public void perform(Component source) {
		    displaySettings();
		}
	}

	private class ExitAction extends Action
	{
		@Override
		public void perform(Component source) {
		    Calc.exit();
		}
	}

	private class LicenseAction extends Action
	{
		@Override
		public void perform(Component source) {
		    displayTextDialog("versionLicense", "/META-INF/LICENSE", source);
		}
	}

	private class NoticeAction extends Action
	{
		@Override
		public void perform(Component source) {
		    displayTextDialog("versionNotice", "/META-INF/NOTICE", source);
		}
	}


	public static void printTitleAndVersion() {
	    Environment.printProgramInfo(50, colors);
	}

	public static void printIntro() {
	    Intl.printHelp("calc#intro", colors);
	}

	/**
	 * Extract our help page(s) and supporting files, then open in a browser.
	 */
	public static void displayHelp() {
	    try {
		if (tempHelpDirectory == null) {
		    JarFile jarFile = Launcher.getJarFile(Launcher.getOurJarFile());
		    tempHelpDirectory = FileUtilities.unpackFiles(jarFile, ClassUtil.getClassDirectory(Calc.class),
				".html;.png", "calchelp", true);
		}
		File helpFile = new File(tempHelpDirectory, "calc_help.html");
		Desktop.getDesktop().open(helpFile);
	    }
	    catch (IOException ex) {
		System.err.print(Exceptions.toString(ex));
		Intl.println(System.err);
	    }
	}

	/**
	 * Display the product version information for the GUI.
	 * <p> Note: this is the same information displayed by {@link Environment#printProgramInfo}.
	 */
	private void displayVersion() {
	    String productName = Environment.getProductName();
	    String versionInfo = Environment.getProductVersion();
	    String implInfo    = Environment.getImplementationVersion();
	    String buildInfo   = Environment.getProductBuildDateTime();
	    String copyright   = Environment.getCopyrightNotice().replace("(c)", "\u00A9");;
	    String javaVersion = Environment.getJavaVersion();
	    String mainClass   = Environment.getMainClass();
	    String process     = Environment.getProcess();

	    versionPrompt.setMessage(productName);
	    versionText.setText(versionInfo);
	    implementationText.setText(implInfo);
	    buildText.setText(buildInfo);
	    copyrightText.setText(copyright);
	    javaText.setText(javaVersion);
	    mainClassText.setText(mainClass);
	    processText.setText(process);

	    if (versionPrompt.getOptions().getLength() == 1) {
		versionPrompt.getOptions().insert(Intl.getString("versionLicense"), 0);
		versionPrompt.getOptions().insert(Intl.getString("versionNotice"), 1);
	    }

	    versionPrompt.open(mainWindow);
	}

	/**
	 * Display a dialog with the given text resource as the contents.
	 *
	 * @param titleKey    Text resource key of the dialog title.
	 * @param contentPath Resource path of the contents to display.
	 * @param source      Source component (whose {@code Dialog} ancestor is the owner).
	 */
	private void displayTextDialog(String titleKey, String contentPath, Component source) {
	    Window owner = (Window) source.getAncestor(Window.class);
	    String contentText = ClassUtil.getResourceAsString(contentPath);

	    FillPane textDialogContents = new FillPane();
	    ScrollPane scrollPane = new ScrollPane(ScrollPane.ScrollBarPolicy.FILL, ScrollPane.ScrollBarPolicy.FILL_TO_CAPACITY);
	    TextArea contentTextArea = new TextArea();
	    contentTextArea.putStyle(Style.font, FontUtilities.decode("MONOSPACED-12"));
	    contentTextArea.setEditable(false);
	    contentTextArea.setText(contentText);
	    scrollPane.setView(contentTextArea);
	    textDialogContents.add(scrollPane);

	    Dialog textDialog = new Dialog(Intl.getString(titleKey), textDialogContents, true);
	    textDialog.setMaximumHeight(mainWindow.getHeight() - 200);
	    textDialog.copyStyle(Style.backgroundColor, contentTextArea);
	    textDialog.open(owner);
	    ApplicationContext.scheduleCallback(() -> {
		contentTextArea.setSelection(0, 0);
		scrollPane.setScrollTop(0);
		contentTextArea.requestFocus();
	    }, 200L);
	}

	/**
	 * Display the settings dialog.
	 */
	private void displaySettings() {
	    Component focusComponent = handleDialogOpen(settingsPrompt);

	    settingsPrompt.open(mainWindow);
	    requestFocus(focusComponent);
	}

	public static void exit() {
	    if (guiMode)
		DesktopApplicationContext.exit(false);
	    else
		System.exit(0);
	}

	/**
	 * Read the contents of one file and append to the buffer, if the file
	 * can be found as given, and is readable. If a charset is specified, use
	 * that, otherwise try with the charset given on the command line (if any),
	 * or the platform default as a last resort. But, if a decoding error occurs
	 * use UTF-8 one more time (which we assume will work).
	 *
	 * @param f		The file path to read (no other location is attempted).
	 * @param inputBuf	The buffer to append the file contents to.
	 * @param charset	The charset to use to decode the contents (can be {@code null}).
	 * @return		Whether or not the file could be found and was readable.
	 * @throws IOException if there was a problem reading the existing file.
	 */
	private static boolean readFile(File f, StringBuilder inputBuf, Charset charset)
		throws IOException
	{
	    if (FileUtilities.canRead(f)) {
		inputDirectory = f.getCanonicalFile().getParentFile();
		String fileText = "";
		int tabWidth = guiMode ? 8 : 0;
		try {
		    if (charset != null) {
			fileText = FileUtilities.readFileAsString(f, charset, tabWidth);
		    }
		    else if (inputCharset != null) {
			fileText = FileUtilities.readFileAsString(f, inputCharset, tabWidth);
		    }
		    else {
			fileText = FileUtilities.readFileAsString(f, null, tabWidth);
		    }
		}
		catch (IOException ioe) {
		    // We're gonna bet the problem is the charset
		    fileText = FileUtilities.readFileAsString(f, StandardCharsets.UTF_8, tabWidth);
		}

		inputBuf.append(fileText);
		return true;
	    }
	    else {
		if (!FileUtilities.dotName(f.getName()) && FileUtilities.extOnly(f).isEmpty()) {
		    for (String ext : DEFAULT_EXTS) {
			File newFile = FileUtilities.decorate(f.getName(), f.getParentFile(), ext);
			if (readFile(newFile, inputBuf, charset))
			    return true;
		    }
		}
	    }
	    return false;
	}

	/**
	 * Take the input as a delimited string of file names/paths and try to
	 * read all of them in. If the path does not exist as given, then try to
	 * find it using the latest {@link #inputDirectory} value. But, if any
	 * of the potential files cannot be found, then take the entire input
	 * string as a single expression and return that instead.
	 *
	 * @param paths	A possible list of file names/paths separated by either
	 *		comma or semicolon.
	 * @return	Either the contents of all the files listed, if found,
	 *		or the <code>paths</code> string itself as an expression.
	 * @throws	IOException if there was an error trying to read the files
	 *		that exist (obviously if the files do not exist this is
	 *		not an "error" condition per se, unless {@code throwError} is true).
	 */
	public static String getFileContents(String paths)
		throws IOException
	{
	    return getFileContents(paths, null, false);
	}

	/**
	 * Take the input as a delimited string of file names/paths and try to
	 * read all of them in. If the path does not exist as given, then try to
	 * find it using the latest {@link #inputDirectory} value. But, if any
	 * of the potential files cannot be found, then take the entire input
	 * string as a single expression and return that instead.
	 *
	 * @param paths	A possible list of file names/paths separated by either
	 *		comma or semicolon.
	 * @param charset The charset to use for decoding the files (could be {@code null}
	 *		in which case the logic in {@link #readFile} is used instead).
	 * @param throwError Whether to throw on error, or just treat the input as expressions.
	 * @return	Either the contents of all the files listed, if found,
	 *		or the <code>paths</code> string itself as an expression.
	 * @throws	IOException if there was an error trying to read the files
	 *		that exist (obviously if the files do not exist this is
	 *		not an "error" condition per se, unless {@code throwError} is true).
	 */
	public static String getFileContents(String paths, Charset charset, boolean throwError)
		throws IOException
	{
	    /* We must be able to read all the files listed, or else the input
	     * is treated as a single expression. */
	    boolean unableToRead = false;
	    StringBuilder inputBuf = new StringBuilder();

	    String[] files = paths.split(ON_WINDOWS ? "\\s*[,;]\\s*|\\s+" : "\\s*[,;:]\\s*|\\s+");
	    for (String file : files) {
		if (CharUtil.isNullOrEmpty(file))
		    continue;

		if (inputBuf.length() > 0)
		    inputBuf.append(LINESEP);

		// From the ":include" directive (throwError == false)
		// or if neither option is given (treatAsFile and treatAsText both false)
		// or the "-file" directive is given

		if (initialLibraryLoad || throwError || treatAsFile || !treatAsText) {
		    File f = new File(file);
		    if (!readFile(f, inputBuf, charset)) {
			if (inputDirectory != null) {
			    f = new File(inputDirectory, file);
			    if (!readFile(f, inputBuf, charset)) {
				unableToRead = true;
			    }
			}
			else {
			    unableToRead = true;
			}
		    }
		}

		// If the "-text" option is given
		else if (treatAsText) {
		    unableToRead = true;
		}

		if (unableToRead) {
		    if (throwError || treatAsFile) {
			throw new FileNotFoundException(file);
		    }
		    else {
			inputBuf.setLength(0);
			inputBuf.append(paths);
			break;
		    }
		}
	    }

	    return inputBuf.toString();
	}

	/**
	 * Take an expression string and process it, optionally silent (that is, not outputting anything).
	 * <p> Called from the main loop, and also from inside interpolated strings.
	 * <p> Traps any {@link IOException}s thrown by {@link #process}.
	 *
	 * @param inputText The text to parse and evaluate.
	 * @param silent    Whether to output anything to the displayer.
	 * @return          The last value returned from the evaluated expression text.
	 */
	public static Object processString(String inputText, boolean silent) {
	    try {
		return process(CharStreams.fromString(inputText), visitor, errorStrategy, silent, false);
	    }
	    catch (IOException ioe) {
		displayer.displayErrorMessage(Intl.formatString("calc#ioError", Exceptions.toString(ioe)));
	    }
	    return null;
	}

	/**
	 * Instantiate a new lexer and parser, and process the input stream through them to produce the last result.
	 * <p> Implements the display for the {@code "-timing"} directive.
	 *
	 * @param input         The input character stream.
	 * @param visitor       Tree visitor which traverses the parsed expression tree to produce the result.
	 * @param errorStrategy Error handler which implements our error reporting strategy.
	 * @param silent        Set {@code true} from inside interpolated strings, otherwise set by the global setting
	 *                      value and/or the command-line option.
	 * @param throwError    If {@code true} then trapped exceptions are re-thrown, otherwise reported to the displayer.
	 * @return              The last object produced by the visitor from the parsed input.
	 * @throws IOException if there is a problem readng the input stream.
	 */
	private static Object process(CharStream input, CalcObjectVisitor visitor, BailErrorStrategy errorStrategy, boolean silent, boolean throwError)
		throws IOException
	{
	    Object returnValue = null;
	    boolean oldSilent  = setQuietMode(silent);
	    long startTime     = Environment.highResTimer();
	    long parseEndTime  = 0L;
	    long execStartTime = 0L;
	    long endTime;

	    try {
		CalcLexer lexer = new CalcBailLexer(input);
		lexer.removeErrorListeners();
		lexer.addErrorListener(errorListener);
		CommonTokenStream tokens = new CommonTokenStream(lexer);
		CalcParser parser = new CalcParser(tokens);
		parser.setErrorHandler(errorStrategy);
		parser.removeErrorListeners();
		parser.addErrorListener(errorListener);

		ParseTree tree = parser.prog();

		parseEndTime = Environment.highResTimer();

		if (debug) {
		    displayer.displayMessage(tree.toStringTree(parser), CalcDisplayer.Output.OUTPUT);
		}

		execStartTime = Environment.highResTimer();

		returnValue = visitor.visit(tree);
	    }
	    catch (NextException next) {
		if (throwError)
		    throw next;
		else
		    displayer.displayErrorMessage(Intl.formatString("calc#nextError"));
	    }
	    catch (IllegalArgumentException | IllegalStateException | IndexOutOfBoundsException ex) {
		if (throwError)
		    throw ex;
		else
		    displayer.displayErrorMessage(Intl.formatString("calc#argError", Exceptions.toString(ex)));
	    }
	    catch (CalcException ce) {
		if (throwError)
		    throw ce;
		else
		    displayer.displayErrorMessage(Intl.formatString("calc#argError", ce.getMessage()), ce.getLine());
	    }
	    catch (AssertException ae) {
		if (throwError)
		    throw ae;
		else
		    displayer.displayErrorMessage(Intl.formatString("calc#argError", ae.getMessage()), ae.getContext().getStart().getLine());
	    }
	    finally {
		endTime = Environment.highResTimer();
		if (parseEndTime == 0L)
		    parseEndTime = endTime;
		if (execStartTime == 0L)
		    execStartTime = endTime;
		setQuietMode(oldSilent);
	    }

	    if (timing && (!silent || initialLibraryLoad)) {
		double parseTime = Environment.timerValueToSeconds(parseEndTime - startTime);
		double execTime  = Environment.timerValueToSeconds(endTime - execStartTime);
		double totalTime = Environment.timerValueToSeconds(endTime - startTime);
		displayer.displayMessage(Intl.formatString("calc#timing", parseTime, execTime, totalTime), CalcDisplayer.Output.OUTPUT);
	    }

	    return returnValue;
	}

	private static void readAndProcessLibraries(CalcObjectVisitor visitor, BailErrorStrategy errorStrategy)
		throws IOException
	{
	    if (libraryNames != null) {
		initialLibraryLoad = true;
		try {
		    for (String libraryName : libraryNames) {
			process(CharStreams.fromString(getFileContents(libraryName)), visitor, errorStrategy, true, false);
		    }
		}
		finally {
		    initialLibraryLoad = false;
		}
	    }
	}

	/**
	 * Process one command line option.
	 *
	 * @param arg    The complete argument, including leading characters.
	 * @param option Only the word part after the initial "-", "--", or "/".
	 * @return       For options that require a value, which value to expect.
	 */
	private static Expecting processOption(String arg, String option) {
	    if (option.isEmpty() && arg.equals("--")) {
		if (expecting == Expecting.ARGUMENTS)
		    return Expecting.DEFAULT;
		else if (expecting == Expecting.DEFAULT)
		    return Expecting.ARGUMENTS;
	    }

	    // Allow whatever kind of string while reading arguments
	    if (expecting == Expecting.ARGUMENTS) {
		argValues.add(arg);
		return expecting;
	    }

	    if (expecting != Expecting.DEFAULT) {
		Intl.errFormat("calc#expectNotOption", expecting, arg);
		return Expecting.QUIT_NOW;
	    }

	    switch (option.toLowerCase()) {
		case "nointro":
		case "noi":
		    noIntro = true;
		    break;
		case "intro":
		case "int":
		case "i":
		    noIntro = false;
		    break;
		case "gui":
		case "g":
		    guiMode = true;
		    break;
		case "console":
		case "cons":
		case "con":
		case "c":
		    guiMode = false;
		    break;
		case "debug":
		case "deb":
		case "d":
		    debug = true;
		    break;
		case "nodebug":
		case "nodeb":
		case "no":
		    debug = false;
		    break;
		case "colors":
		case "color":
		case "col":
		    computeColors(true);
		    break;
		case "nocolors":
		case "nocolor":
		case "nocol":
		case "noc":
		    computeColors(false);
		    break;
		case "darkbackgrounds":
		case "darkbackground":
		case "darkback":
		case "darkbg":
		case "dark":
		case "dk":
		    darkBackgrounds = true;
		    computeColors(colors);
		    break;
		case "lightbackgrounds":
		case "lightbackground":
		case "lightback":
		case "lightbg":
		case "light":
		case "lt":
		    darkBackgrounds = false;
		    computeColors(colors);
		    break;
		case "timing":
		case "time":
		case "t":
		    timing = true;
		    break;
		case "notiming":
		case "notime":
		case "not":
		    timing = false;
		    break;
		case "resultsonly":
		case "resultonly":
		case "results":
		case "result":
		case "res":
		case "r":
		    resultsOnly = true;
		    break;
		case "expressions":
		case "expression":
		case "express":
		case "exprs":
		case "expr":
		case "exp":
		case "ex":
		    resultsOnly = false;
		    break;
		case "quiet":
		case "q":
		    quiet = true;
		    break;
		case "rational":
		case "ration":
		case "rat":
		    rational = true;
		    break;
		case "decimal":
		case "dec":
		    rational = false;
		    break;
		case "separators":
		case "separator":
		case "seps":
		case "sep":
		case "s":
		    separators = true;
		    break;
		case "noseparators":
		case "noseparator":
		case "noseps":
		case "nosep":
		case "ns":
		    separators = false;
		    break;
		case "ignorecase":
		case "ignore":
		case "caseinsensitive":
		case "insensitive":
		case "case":
		case "ign":
		case "ins":
		    ignoreCase = true;
		    break;
		case "casesense":
		case "casesensitive":
		case "sensitive":
		case "sense":
		case "sens":
		case "sen":
		    ignoreCase = false;
		    break;
		case "quotestrings":
		case "quotestring":
		case "quotes":
		case "quote":
		case "quo":
		    quotes = true;
		    break;
		case "noquotestrings":
		case "noquotestring":
		case "noquotes":
		case "noquote":
		case "noq":
		    quotes = false;
		    break;
		case "sortobjects":
		case "sortobject":
		case "sortkeys":
		case "sortkey":
		    sortKeys = true;
		    break;
		case "nosortobjects":
		case "nosortobject":
		case "nosortkeys":
		case "nosortkey":
		    sortKeys = false;
		    break;
		case "silencedirectives":
		case "silentdirectives":
		case "silencedir":
		case "silentdir":
		case "silence":
		case "silent":
		    silenceDirectives = true;
		    break;
		case "displaydirectives":
		case "displaydir":
		case "display":
		    silenceDirectives = false;
		    break;
		case "requiresversion":
		case "requireversion":
		case "requires":
		case "require":
		case "req":
		    return Expecting.VERSION;
		case "requiresbaseversion":
		case "requirebaseversion":
		case "baseversion":
		case "base":
		    return Expecting.BASE_VERSION;
		case "locale":
		case "loc":
		case "l":
		    return Expecting.LOCALE;
		case "inputdir":
		case "input":
		case "dir":
		    return Expecting.DIRECTORY;
		case "libraries":
		case "library":
		case "libs":
		case "lib":
		    return Expecting.LIBRARY;
		case "ignorelibraries":
		case "nolibraries":
		case "nolibrary":
		case "nolibs":
		case "nolib":
		    libraryNames = null;
		    break;
		case "files":
		case "file":
		case "f":
		    treatAsFile = true;
		    treatAsText = false;
		    break;
		case "text":
		case "txt":
		case "tx":
		    treatAsText = true;
		    treatAsFile = false;
		    break;
		case "filetext":
		    treatAsText = treatAsFile = false;
		    break;
		case "cleararguments":
		case "clearargs":
		case "clear":
		case "clr":
		    argValues.clear();
		    break;
		case "variable":
		case "define":
		case "var":
		    return Expecting.VARIABLE;
		case "ctrlenter":
		case "cmdenter":
		case "ctrl":
		case "cmd":
		    useCmdEnter = true;
		    break;
		case "enter":
		case "e":
		    useCmdEnter = false;
		    break;
		case "utf8":
		case "utf":
		case "u":
		    inputCharset = StandardCharsets.UTF_8;
		    break;
		case "win1252":
		case "win":
		case "w":
		    inputCharset = Charset.forName("windows-1252");
		    break;
		case "charset":
		case "char":
		case "cs":
		    return Expecting.CHARSET;
		case "output":
		case "out":
		case "o":
		    return Expecting.OUTPUT_FILE;
		case "error":
		case "err":
		    return Expecting.ERROR_FILE;
		case "outputcharset":
		case "outputcs":
		case "outchar":
		case "outcs":
		case "ocs":
		    return Expecting.OUTPUT_CHARSET;
		case "default":
		case "def":
		    inputCharset = null;
		    break;
		case "linefeed":
		case "lfonly":
		case "lf":
		    Intl.setLfLineEnding(true);
		    break;
		case "lineending":
		case "lineend":
		case "ln":
		    Intl.setLfLineEnding(false);
		    break;
		case "help":
		case "h":
		case "?":
		    displayHelp();
		    return Expecting.QUIT_NOW;
		case "version":
		case "vers":
		case "ver":
		case "v":
		    printTitleAndVersion();
		    return Expecting.QUIT_NOW;
		default:
		    Intl.errFormat("calc#unknownOption", arg);
		    return Expecting.QUIT_NOW;
	    }
	    return Expecting.DEFAULT;
	}

	private static void processArgs(String[] args, List<String> argList) {
	    expecting = Expecting.DEFAULT;

	    for (String arg : args) {
		if (arg.startsWith("--"))
		    expecting = processOption(arg, arg.substring(2));
		else if (arg.startsWith("-"))
		    expecting = processOption(arg, arg.substring(1));
		else if (ON_WINDOWS && arg.startsWith("/"))
		    expecting = processOption(arg, arg.substring(1));
		else {
		    switch (expecting) {
			case DEFAULT:
			    argList.add(arg);
			    break;
			case QUIT_NOW:
			    break;
			case LOCALE:
			    try {
				locale = Intl.getValidLocale(arg);
				expecting = Expecting.DEFAULT;
			    }
			    catch (IllegalArgumentException iae) {
				Intl.errFormat("calc#errorPeriod", Exceptions.toString(iae));
			    }
			    break;
			case DIRECTORY:
			    inputDirectory = new File(arg);
			    expecting = Expecting.DEFAULT;
			    break;
			case LIBRARY:
			    if (libraryNames == null)
				libraryNames = new ArrayList<>();
			    String[] names = arg.split(ON_WINDOWS ? "[;,]" : "[,;:]");
			    for (String name : names)
				libraryNames.add(name);
			    expecting = Expecting.DEFAULT;
			    break;
			case ARGUMENTS:
			    argValues.add(arg);
			    break;
			case CHARSET:
			    try {
				inputCharset = Charset.forName(arg);
				expecting = Expecting.DEFAULT;
			    }
			    catch (IllegalCharsetNameException | UnsupportedCharsetException cse) {
				Intl.errFormat("calc#charsetError", arg, Exceptions.toString(cse));
				expecting = Expecting.QUIT_NOW;
			    }
			    break;
			case OUTPUT_FILE:
			    outputFile = new File(arg);
			    expecting = Expecting.DEFAULT;
			    break;
			case ERROR_FILE:
			    errorFile = new File(arg);
			    expecting = Expecting.DEFAULT;
			    break;
			case OUTPUT_CHARSET:
			    try {
				Charset cs = Charset.forName(arg);
				outputCharsetName = cs.name();
				expecting = Expecting.DEFAULT;
			    }
			    catch (IllegalCharsetNameException | UnsupportedCharsetException cse) {
				Intl.errFormat("calc#charsetError", arg, Exceptions.toString(cse));
				expecting = Expecting.QUIT_NOW;
			    }
			    break;
			case VARIABLE:
			    String parts[] = arg.split("[=:]");
			    if (parts.length == 2) {
				if (CharUtil.isNullOrEmpty(parts[0])) {
				    Intl.errFormat("calc#declError", arg);
				    expecting = Expecting.QUIT_NOW;
				}
				else {
				    variables.put(parts[0], parts[1]);
				    expecting = Expecting.DEFAULT;
				}
			    }
			    else {
				Intl.errFormat("calc#declError", arg);
				expecting = Expecting.QUIT_NOW;
			    }
			    break;
			case VERSION:
			    requiredVersion = arg;
			    expecting = Expecting.DEFAULT;
			    break;
			case BASE_VERSION:
			    baseRequiredVersion = arg;
			    expecting = Expecting.DEFAULT;
			    break;
			default:
			    Intl.errFormat("calc#expectValue", expecting);
			    expecting = Expecting.QUIT_NOW;
			    break;
		    }
		}

		if (expecting == Expecting.QUIT_NOW)
		    return;
	    }
 
	    switch (expecting) {
		case DEFAULT:
		    break;
		case ARGUMENTS:
		    if (argValues.size() > 0)
			break;
		    // else fall through to error
		default:
		    Intl.errFormat("calc#noOptionValue", expecting);
	    }
	}

	public static void main(String[] args) {
	    Environment.loadMainProgramInfo();

	    // Preload the color values for the initial errors
	    computeColors(colors);

	    final List<String> argList = new ArrayList<>(args.length * 2);
	    argValues.clear();

	    // Preprocess the CALC_OPTIONS environment variable (if present)
	    Options.environmentOptions(Calc.class, (options) -> {
		processArgs(options, argList);

		switch (expecting) {
		    case QUIT_NOW:
			System.exit(0);
		    case DEFAULT:
		    case ARGUMENTS:
			break;
		    default:
			System.exit(1);
		}
	    });

	    // Now process the command line (options will override the env var)
	    processArgs(args, argList);

	    switch (expecting) {
		case QUIT_NOW:
		    return;
		case DEFAULT:
		case ARGUMENTS:
		    break;
		default:
		    System.exit(1);
	    }

	    args = argList.toArray(new String[0]);

	    if (locale != null && !locale.equals(Locale.getDefault())) {
		Locale.setDefault(locale);
		Intl.initAllPackageResources(locale);
	    }

	    Object exitValue = null;

	    try {
		CharStream input = null;

		if (args.length == 1) {
		    if (args[0].charAt(0) == '@') {
			if (args[0].equals("@")) {
			    input = CharStreams.fromStream(System.in);
			}
			else {
			    input = CharStreams.fromString(getFileContents(args[0].substring(1)));
			}
		    }
		    else {
			input = CharStreams.fromString(getFileContents(args[0]));
		    }
		}
		else if (args.length > 0) {
		    String commandLine = CharUtil.makeSimpleStringList(args, ' ');
		    input = CharStreams.fromString(getFileContents(commandLine));
		}

		if (guiMode) {
		    if (outputFile != null || errorFile != null || outputCharsetName != null) {
			Intl.errPrintln("calc#noOutputGuiMode");
			exitValue = "95";
		    }
		    else {
			if (input != null)
			    inputText = input.toString();

			DesktopApplicationContext.main(Calc.class, new String[0]);
		    }
		}
		else {
		    if (outputFile != null || errorFile != null)
			displayer = new FileDisplayer(outputFile, errorFile, outputCharsetName);
		    else
			displayer = new ConsoleDisplayer();

		    visitor = new CalcObjectVisitor(displayer,
			new Settings(rational, separators, silenceDirectives, ignoreCase, quotes, sortKeys));

		    // In case there are version requirements for libraries or variables,
		    // check the values set by "-requires", etc.
		    // The check method will throw if there is a problem.
		    if (requiredVersion != null || baseRequiredVersion != null) {
			checkRequiredVersions(requiredVersion, baseRequiredVersion);
		    }

		    // Set the command-line arguments into the symbol table as $nn
		    int index = 0;
		    for (String argument : argValues) {
			visitor.setArgument(index++, argument);
		    }

		    // Set the variables defined on the command line
		    for (java.util.Map.Entry<String, String> var : variables.entrySet()) {
			visitor.setVariable(var.getKey(), var.getValue());
		    }

		    // Try to read and process any given libraries before doing anything else
		    // But save the "-inputdir" setting and restore once we're done
		    File savedInputDirectory = inputDirectory;
		    readAndProcessLibraries(visitor, errorStrategy);
		    inputDirectory = savedInputDirectory;

		    // If no input arguments were given, go into "REPL" mode, reading
		    // a line at a time from the console and processing
		    if (input == null) {
			if (console == null || System.in.available() > 0) {
			    process(CharStreams.fromStream(System.in), visitor, errorStrategy, quiet, true);
			}
			else {
			    if (!noIntro) {
				printIntro();
			    }

			    consoleMode = true;

			    StringBuilder buf = new StringBuilder();
			    String line;
			    String prompt = ConsoleColor.color("<Bk!>> <.>");
			consoleLoop:
			    while ((line = console.readLine(prompt)) != null) {
				boolean scriptInput = false;
				if (buf.length() == 0) {
				    String cmd = line.trim().toLowerCase();
				    switch (cmd) {
					case ":quit":
					case ":exit":
					case ":q":
					case ":e":
					case ":x":
					    exit();
					    break;
					case "?":
					case ":?":
					case ":help":
					case ":h":
					    printIntro();
					    displayHelp();
					    break;
					case ":version":
					case ":vers":
					case ":ver":
					case ":v":
					    printTitleAndVersion();
					    break;
					case ":gui":
					case ":g":
					    DesktopApplicationContext.main(Calc.class, args);
					    break consoleLoop;
					default:
					    scriptInput = true;
					    break;
				    }
				}
				else {
				    scriptInput = true;
				}

				if (scriptInput) {
				    if (line.endsWith("\\")) {
					buf.append(line.substring(0, line.length() - 1)).append(LINESEP);
				    }
				    else {
					buf.append(line);
					process(CharStreams.fromString(buf.toString()), visitor, errorStrategy, quiet, false);
					buf.setLength(0);
				    }
				}
			    }

			    if (line == null)
				System.out.println();

			    consoleMode = false;
			}
		    }
		    else {
			process(input, visitor, errorStrategy, quiet, true);
		    }
		}
	    }
	    catch (CalcExprException cee) {
		displayer.displayErrorMessage(Intl.formatString("calc#argError", cee.getMessage()), cee.getLine());
		exitValue = "98";
	    }
	    catch (CalcException ce) {
		displayer.displayErrorMessage(Intl.formatString("calc#argError", ce.getMessage()), ce.getLine());
		exitValue = "99";
	    }
	    catch (IllegalArgumentException | IllegalStateException | IndexOutOfBoundsException ex) {
		displayer.displayErrorMessage(Intl.formatString("calc#argError", Exceptions.toString(ex)));
		exitValue = "97";
	    }
	    catch (LeaveException lex) {
		if (lex.hasValue()) {
		    exitValue = lex.getValue();
		}
	    }
	    catch (IOException ioe) {
		Intl.errFormat("calc#inOutError", Exceptions.toString(ioe));
		exitValue = "96";
	    }
	    catch (AssertException ae) {
		displayer.displayErrorMessage(Intl.formatString("calc#argError", ae.getMessage()), ae.getContext().getStart().getLine());
		exitValue = "95";
	    }

	    if (exitValue != null) {
		short exitCode = 0;
		try {
		    exitCode = Short.parseShort(exitValue.toString());
		}
		catch (NumberFormatException nfe) {
		    ;
		}
		if (exitCode != 0) {
		    System.exit(exitCode);
		}
	    }
	}

	public Calc() {
	    System.setProperty("org.apache.pivot.wtk.skin.terra.location", "/info/rlwhitcomb/TerraTheme_old.json");
	}

}

<|MERGE_RESOLUTION|>--- conflicted
+++ resolved
@@ -1,7 +1,7 @@
 /*
  * The MIT License (MIT)
  *
- * Copyright (c) 2020-2022 Roger L. Whitcomb.
+ * Copyright (c) 2020-2023 Roger L. Whitcomb.
  *
  * Permission is hereby granted, free of charge, to any person obtaining a copy
  * of this software and associated documentation files (the "Software"), to deal
@@ -318,14 +318,11 @@
  *	    Add some Javadoc and move some methods out to CharUtil.
  *	09-Nov-2022 (rlwhitcomb)
  *	    #550: Catch AssertException at the highest levels.
-<<<<<<< HEAD
- *	11-Nov-2022 (rlwhitcomb)
+ *	13-Dec-2022 (rlwhitcomb)
+ *	    #582: Add ".clc" and ".xpr" as supported file extensions.
+ *	19-Jan-2023 (rlwhitcomb)
  *	    #458: Synchronize output inside ConsoleDisplayer for parallel operations.
  *	    Rename "replMode" to "consoleMode".
-=======
- *	13-Dec-2022 (rlwhitcomb)
- *	    #582: Add ".clc" and ".xpr" as supported file extensions.
->>>>>>> 0265bdfd
  */
 package info.rlwhitcomb.calc;
 
